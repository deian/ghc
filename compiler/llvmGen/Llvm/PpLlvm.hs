--- conflicted
+++ resolved
@@ -238,12 +238,9 @@
         Malloc     tp amount        -> ppMalloc tp amount
         Phi        tp precessors    -> ppPhi tp precessors
         Asm        asm c ty v se sk -> ppAsm asm c ty v se sk
-<<<<<<< HEAD
         Extract    vec idx          -> ppExtract vec idx
         Insert     vec elt idx      -> ppInsert vec elt idx
-=======
         MetaExpr   meta expr        -> ppMetaExpr meta expr
->>>>>>> 3c67c9af
 
 
 --------------------------------------------------------------------------------
