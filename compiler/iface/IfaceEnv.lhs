(c) The University of Glasgow 2002-2006

\begin{code}
{-# OPTIONS -fno-warn-tabs #-}
-- The above warning supression flag is a temporary kludge.
-- While working on this module you are encouraged to remove it and
-- detab the module (please do the detabbing in a separate patch). See
--     http://hackage.haskell.org/trac/ghc/wiki/Commentary/CodingStyle#TabsvsSpaces
-- for details

module IfaceEnv (
	newGlobalBinder, newImplicitBinder, 
	lookupIfaceTop,
	lookupOrig, lookupOrigNameCache, extendNameCache,
<<<<<<< HEAD
	newIPName, newHoleName, newIfaceName, newIfaceNames,
=======
	newIfaceName, newIfaceNames,
>>>>>>> a211fcf6
	extendIfaceIdEnv, extendIfaceTyVarEnv, 
	tcIfaceLclId, tcIfaceTyVar, lookupIfaceTyVar,

	ifaceExportNames,

	-- Name-cache stuff
	allocateGlobalBinder, initNameCache, updNameCache,
        getNameCache, mkNameCacheUpdater, NameCacheUpdater(..)
   ) where

#include "HsVersions.h"

import TcRnMonad
import TysWiredIn
import HscTypes
import TyCon
import Type
import DataCon
import Var
import Name
import Avail
import PrelNames
import Module
import UniqFM
import FastString
import UniqSupply
import SrcLoc
import Util

import TysPrim
import TysWiredIn
import Coercion

import Outputable
import Exception     ( evaluate )

import Data.IORef    ( atomicModifyIORef, readIORef )
\end{code}


%*********************************************************
%*							*
	Allocating new Names in the Name Cache
%*							*
%*********************************************************

\begin{code}
newGlobalBinder :: Module -> OccName -> SrcSpan -> TcRnIf a b Name
-- Used for source code and interface files, to make the
-- Name for a thing, given its Module and OccName
--
-- The cache may already already have a binding for this thing,
-- because we may have seen an occurrence before, but now is the
-- moment when we know its Module and SrcLoc in their full glory

newGlobalBinder mod occ loc
  = do mod `seq` occ `seq` return ()	-- See notes with lookupOrig
--     traceIf (text "newGlobalBinder" <+> ppr mod <+> ppr occ <+> ppr loc)
       updNameCache $ \name_cache ->
         allocateGlobalBinder name_cache mod occ loc

allocateGlobalBinder
  :: NameCache 
  -> Module -> OccName -> SrcSpan
  -> (NameCache, Name)
allocateGlobalBinder name_supply mod occ loc
  = case lookupOrigNameCache (nsNames name_supply) mod occ of
        -- A hit in the cache!  We are at the binding site of the name.
        -- This is the moment when we know the SrcLoc
        -- of the Name, so we set this field in the Name we return.
        --
        -- Then (bogus) multiple bindings of the same Name
        -- get different SrcLocs can can be reported as such.
        --
        -- Possible other reason: it might be in the cache because we
        -- 	encountered an occurrence before the binding site for an
        --	implicitly-imported Name.  Perhaps the current SrcLoc is
        --	better... but not really: it'll still just say 'imported'
        --
        -- IMPORTANT: Don't mess with wired-in names.
        -- 	      Their wired-in-ness is in their NameSort
        --	      and their Module is correct.

        Just name | isWiredInName name -> (name_supply, name)
                  | mod /= iNTERACTIVE -> (new_name_supply, name')
                     -- Note [interactive name cache]
                  where
                    uniq            = nameUnique name
                    name'           = mkExternalName uniq mod occ loc
                    new_cache       = extendNameCache (nsNames name_supply) mod occ name'
                    new_name_supply = name_supply {nsNames = new_cache}

        -- Miss in the cache!
        -- Build a completely new Name, and put it in the cache
        _ -> (new_name_supply, name)
                  where
                    (uniq, us')     = takeUniqFromSupply (nsUniqs name_supply)
                    name            = mkExternalName uniq mod occ loc
                    new_cache       = extendNameCache (nsNames name_supply) mod occ name
                    new_name_supply = name_supply {nsUniqs = us', nsNames = new_cache}

{- Note [interactive name cache]

In GHCi we always create Names with the same Module, ":Interactive".
However, we want to be able to shadow older declarations with newer
ones, and we don't want the Name cache giving us back the same Unique
for the new Name as for the old, hence this special case.

See also Note [Outputable Orig RdrName] in HscTypes.
-}

newImplicitBinder :: Name			-- Base name
	          -> (OccName -> OccName) 	-- Occurrence name modifier
	          -> TcRnIf m n Name		-- Implicit name
-- Called in BuildTyCl to allocate the implicit binders of type/class decls
-- For source type/class decls, this is the first occurrence
-- For iface ones, the LoadIface has alrady allocated a suitable name in the cache
newImplicitBinder base_name mk_sys_occ
  | Just mod <- nameModule_maybe base_name
  = newGlobalBinder mod occ loc
  | otherwise	  	-- When typechecking a [d| decl bracket |], 
    			-- TH generates types, classes etc with Internal names,
			-- so we follow suit for the implicit binders
  = do	{ uniq <- newUnique
	; return (mkInternalName uniq occ loc) }
  where
    occ = mk_sys_occ (nameOccName base_name)
    loc = nameSrcSpan base_name

ifaceExportNames :: [IfaceExport] -> TcRnIf gbl lcl [AvailInfo]
ifaceExportNames exports = return exports

lookupOrig :: Module -> OccName ->  TcRnIf a b Name
lookupOrig mod occ
  = do 	{ 	-- First ensure that mod and occ are evaluated
		-- If not, chaos can ensue:
		-- 	we read the name-cache
		-- 	then pull on mod (say)
		--	which does some stuff that modifies the name cache
		-- This did happen, with tycon_mod in TcIface.tcIfaceAlt (DataAlt..)
	  mod `seq` occ `seq` return ()	
--	; traceIf (text "lookup_orig" <+> ppr mod <+> ppr occ)

        ; updNameCache $ \name_cache ->
            case lookupOrigNameCache (nsNames name_cache) mod occ of {
	      Just name -> (name_cache, name);
	      Nothing   ->
              case takeUniqFromSupply (nsUniqs name_cache) of {
              (uniq, us) ->
                  let
                    name      = mkExternalName uniq mod occ noSrcSpan
                    new_cache = extendNameCache (nsNames name_cache) mod occ name
                  in (name_cache{ nsUniqs = us, nsNames = new_cache }, name)
    }}}
\end{code}

\begin{code}
newHoleName :: SrcSpan -> Maybe OccName -> TcRnIf m n Name
newHoleName srcspan mname = updNameCache $ \name_cache ->
    let uniq:_ = uniqsFromSupply us_here
        (us_here, us') = splitUniqSupply (nsUniqs name_cache)
    in case mname of
      Nothing -> (name_cache { nsUniqs = us' }, mkInternalName uniq (mkVarOcc "_") srcspan)
      Just name -> case Map.lookup (occNameFS name) $ nsHoles name_cache of
        Just name_hole -> (name_cache, name_hole)
        Nothing        -> (new_ns, name_hole)
        where
          new_holecache   = Map.insert (occNameFS name) name_hole $ nsHoles name_cache
          new_ns          = name_cache { nsUniqs = us', nsHoles = new_holecache }
          name_hole       = mkInternalName uniq name srcspan

\end{code}

%************************************************************************
%*									*
		Name cache access
%*									*
%************************************************************************

\begin{code}
lookupOrigNameCache :: OrigNameCache -> Module -> OccName -> Maybe Name
lookupOrigNameCache _ mod occ
  -- Don't need to mention gHC_UNIT here because it is explicitly
  -- included in TysWiredIn.wiredInTyCons
  | mod == gHC_TUPLE || mod == gHC_PRIM,		-- Boxed tuples from one, 
    Just tup_info <- isTupleOcc_maybe occ	-- unboxed from the other
  = 	-- Special case for tuples; there are too many
	-- of them to pre-populate the original-name cache
    Just (mk_tup_name tup_info)
  where
    mk_tup_name (ns, sort, arity)
	| ns == tcName   = tyConName (tupleTyCon sort arity)
	| ns == dataName = dataConName (tupleCon sort arity)
	| otherwise      = Var.varName (dataConWorkId (tupleCon sort arity))

lookupOrigNameCache nc mod occ	-- The normal case
  = case lookupModuleEnv nc mod of
	Nothing      -> Nothing
	Just occ_env -> lookupOccEnv occ_env occ

extendOrigNameCache :: OrigNameCache -> Name -> OrigNameCache
extendOrigNameCache nc name 
  = ASSERT2( isExternalName name, ppr name ) 
    extendNameCache nc (nameModule name) (nameOccName name) name

extendNameCache :: OrigNameCache -> Module -> OccName -> Name -> OrigNameCache
extendNameCache nc mod occ name
  = extendModuleEnvWith combine nc mod (unitOccEnv occ name)
  where
    combine _ occ_env = extendOccEnv occ_env occ name

getNameCache :: TcRnIf a b NameCache
getNameCache = do { HscEnv { hsc_NC = nc_var } <- getTopEnv; 
		    readMutVar nc_var }

updNameCache :: (NameCache -> (NameCache, c)) -> TcRnIf a b c
updNameCache upd_fn = do
  HscEnv { hsc_NC = nc_var } <- getTopEnv
  atomicUpdMutVar' nc_var upd_fn

-- | A function that atomically updates the name cache given a modifier
-- function.  The second result of the modifier function will be the result
-- of the IO action.
data NameCacheUpdater = NCU { updateNameCache :: forall c. (NameCache -> (NameCache, c)) -> IO c }

-- | Return a function to atomically update the name cache.
mkNameCacheUpdater :: TcRnIf a b NameCacheUpdater
mkNameCacheUpdater = do
  nc_var <- hsc_NC `fmap` getTopEnv
  let update_nc f = do r <- atomicModifyIORef nc_var f
                       _ <- evaluate =<< readIORef nc_var
                       return r
  return (NCU update_nc)
\end{code}


\begin{code}
initNameCache :: UniqSupply -> [Name] -> NameCache
initNameCache us names
  = NameCache { nsUniqs = us,
<<<<<<< HEAD
		nsNames = initOrigNames names,
                nsIPs   = Map.empty,
                nsHoles = Map.empty }
=======
		nsNames = initOrigNames names }
>>>>>>> a211fcf6

initOrigNames :: [Name] -> OrigNameCache
initOrigNames names = foldl extendOrigNameCache emptyModuleEnv names
\end{code}



%************************************************************************
%*									*
		Type variables and local Ids
%*									*
%************************************************************************

\begin{code}
tcIfaceLclId :: FastString -> IfL Id
tcIfaceLclId occ
  = do	{ lcl <- getLclEnv
	; case (lookupUFM (if_id_env lcl) occ) of
            Just ty_var -> return ty_var
            Nothing     -> failIfM (text "Iface id out of scope: " <+> ppr occ)
        }

extendIfaceIdEnv :: [Id] -> IfL a -> IfL a
extendIfaceIdEnv ids thing_inside
  = do	{ env <- getLclEnv
	; let { id_env' = addListToUFM (if_id_env env) pairs
	      ;	pairs   = [(occNameFS (getOccName id), id) | id <- ids] }
	; setLclEnv (env { if_id_env = id_env' }) thing_inside }


tcIfaceTyVar :: FastString -> IfL TyVar
tcIfaceTyVar occ
  = do	{ lcl <- getLclEnv
	; case (lookupUFM (if_tv_env lcl) occ) of
            Just ty_var -> return ty_var
            Nothing     -> failIfM (text "Iface type variable out of scope: " <+> ppr occ)
        }

lookupIfaceTyVar :: FastString -> IfL (Maybe TyVar)
lookupIfaceTyVar occ
  = do	{ lcl <- getLclEnv
	; return (lookupUFM (if_tv_env lcl) occ) }

extendIfaceTyVarEnv :: [TyVar] -> IfL a -> IfL a
extendIfaceTyVarEnv tyvars thing_inside
  = do	{ env <- getLclEnv
	; let { tv_env' = addListToUFM (if_tv_env env) pairs
	      ;	pairs   = [(occNameFS (getOccName tv), tv) | tv <- tyvars] }
	; setLclEnv (env { if_tv_env = tv_env' }) thing_inside }
\end{code}


%************************************************************************
%*									*
		Getting from RdrNames to Names
%*									*
%************************************************************************

\begin{code}
lookupIfaceTop :: OccName -> IfL Name
-- Look up a top-level name from the current Iface module
lookupIfaceTop occ
  = do	{ env <- getLclEnv; lookupOrig (if_mod env) occ }

newIfaceName :: OccName -> IfL Name
newIfaceName occ
  = do	{ uniq <- newUnique
	; return $! mkInternalName uniq occ noSrcSpan }

newIfaceNames :: [OccName] -> IfL [Name]
newIfaceNames occs
  = do	{ uniqs <- newUniqueSupply
	; return [ mkInternalName uniq occ noSrcSpan
		 | (occ,uniq) <- occs `zip` uniqsFromSupply uniqs] }
\end{code}<|MERGE_RESOLUTION|>--- conflicted
+++ resolved
@@ -12,11 +12,7 @@
 	newGlobalBinder, newImplicitBinder, 
 	lookupIfaceTop,
 	lookupOrig, lookupOrigNameCache, extendNameCache,
-<<<<<<< HEAD
-	newIPName, newHoleName, newIfaceName, newIfaceNames,
-=======
 	newIfaceName, newIfaceNames,
->>>>>>> a211fcf6
 	extendIfaceIdEnv, extendIfaceTyVarEnv, 
 	tcIfaceLclId, tcIfaceTyVar, lookupIfaceTyVar,
 
@@ -257,13 +253,7 @@
 initNameCache :: UniqSupply -> [Name] -> NameCache
 initNameCache us names
   = NameCache { nsUniqs = us,
-<<<<<<< HEAD
-		nsNames = initOrigNames names,
-                nsIPs   = Map.empty,
-                nsHoles = Map.empty }
-=======
 		nsNames = initOrigNames names }
->>>>>>> a211fcf6
 
 initOrigNames :: [Name] -> OrigNameCache
 initOrigNames names = foldl extendOrigNameCache emptyModuleEnv names
