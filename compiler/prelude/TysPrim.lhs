--- conflicted
+++ resolved
@@ -146,16 +146,13 @@
     , argTypeKindTyCon
     , ubxTupleKindTyCon
     , constraintKindTyCon
-<<<<<<< HEAD
+    , superKindTyCon
+    , anyKindTyCon
 
     , floatX4PrimTyCon
     , doubleX2PrimTyCon
     , int32X4PrimTyCon
     , int64X2PrimTyCon
-=======
-    , superKindTyCon
-    , anyKindTyCon
->>>>>>> 270b7ce5
     ]
 
 mkPrimTc :: FastString -> Unique -> TyCon -> Name
@@ -756,8 +753,7 @@
   where kind = ForAllTy kKiVar (mkTyVarTy kKiVar)
 
 anyTypeOfKind :: Kind -> Type
-<<<<<<< HEAD
-anyTypeOfKind kind = mkTyConApp anyTyCon [kind]
+anyTypeOfKind kind = mkNakedTyConApp anyTyCon [kind]
 \end{code}
 
 %************************************************************************
@@ -786,7 +782,4 @@
 int64X2PrimTy	= mkTyConTy int64X2PrimTyCon
 int64X2PrimTyCon :: TyCon
 int64X2PrimTyCon = pcPrimTyCon0 int64X2PrimTyConName (VecRep 2 Int64ElemRep)
-=======
-anyTypeOfKind kind = mkNakedTyConApp anyTyCon [kind]
->>>>>>> 270b7ce5
 \end{code}