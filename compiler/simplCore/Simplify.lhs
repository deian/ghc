%
% (c) The AQUA Project, Glasgow University, 1993-1998
%
\section[Simplify]{The main module of the simplifier}

\begin{code}
{-# OPTIONS -fno-warn-tabs #-}
-- The above warning supression flag is a temporary kludge.
-- While working on this module you are encouraged to remove it and
-- detab the module (please do the detabbing in a separate patch). See
--     http://hackage.haskell.org/trac/ghc/wiki/Commentary/CodingStyle#TabsvsSpaces
-- for details

module Simplify ( simplTopBinds, simplExpr ) where

#include "HsVersions.h"

import DynFlags
import SimplMonad
import Type hiding      ( substTy, extendTvSubst, substTyVar )
import SimplEnv
import SimplUtils
import FamInstEnv	( FamInstEnv )
import Id
import MkId		( seqId, realWorldPrimId )
import MkCore		( mkImpossibleExpr )
import IdInfo
import Name		( mkSystemVarName, isExternalName )
import Coercion hiding  ( substCo, substTy, substCoVar, extendTvSubst )
import OptCoercion	( optCoercion )
import FamInstEnv       ( topNormaliseType )
import DataCon          ( DataCon, dataConWorkId, dataConRepStrictness )
import CoreMonad        ( Tick(..), SimplifierMode(..) )
import CoreSyn
import Demand           ( isStrictDmd, StrictSig(..), dmdTypeDepth )
import PprCore          ( pprParendExpr, pprCoreExpr )
import CoreUnfold 
import CoreUtils
import qualified CoreSubst
import CoreArity
import Rules            ( lookupRule, getRules )
import BasicTypes       ( isMarkedStrict, Arity )
import TysPrim          ( realWorldStatePrimTy )
import BasicTypes       ( TopLevelFlag(..), isTopLevel, RecFlag(..) )
import MonadUtils	( foldlM, mapAccumLM )
import Maybes           ( orElse, isNothing )
import Data.List        ( mapAccumL )
import Outputable
import FastString
import Pair
\end{code}


The guts of the simplifier is in this module, but the driver loop for
the simplifier is in SimplCore.lhs.


-----------------------------------------
        *** IMPORTANT NOTE ***
-----------------------------------------
The simplifier used to guarantee that the output had no shadowing, but
it does not do so any more.   (Actually, it never did!)  The reason is
documented with simplifyArgs.


-----------------------------------------
        *** IMPORTANT NOTE ***
-----------------------------------------
Many parts of the simplifier return a bunch of "floats" as well as an
expression. This is wrapped as a datatype SimplUtils.FloatsWith.

All "floats" are let-binds, not case-binds, but some non-rec lets may
be unlifted (with RHS ok-for-speculation).



-----------------------------------------
        ORGANISATION OF FUNCTIONS
-----------------------------------------
simplTopBinds
  - simplify all top-level binders
  - for NonRec, call simplRecOrTopPair
  - for Rec,    call simplRecBind


        ------------------------------
simplExpr (applied lambda)      ==> simplNonRecBind
simplExpr (Let (NonRec ...) ..) ==> simplNonRecBind
simplExpr (Let (Rec ...)    ..) ==> simplify binders; simplRecBind

        ------------------------------
simplRecBind    [binders already simplfied]
  - use simplRecOrTopPair on each pair in turn

simplRecOrTopPair [binder already simplified]
  Used for: recursive bindings (top level and nested)
            top-level non-recursive bindings
  Returns:
  - check for PreInlineUnconditionally
  - simplLazyBind

simplNonRecBind
  Used for: non-top-level non-recursive bindings
            beta reductions (which amount to the same thing)
  Because it can deal with strict arts, it takes a
        "thing-inside" and returns an expression

  - check for PreInlineUnconditionally
  - simplify binder, including its IdInfo
  - if strict binding
        simplStrictArg
        mkAtomicArgs
        completeNonRecX
    else
        simplLazyBind
        addFloats

simplNonRecX:   [given a *simplified* RHS, but an *unsimplified* binder]
  Used for: binding case-binder and constr args in a known-constructor case
  - check for PreInLineUnconditionally
  - simplify binder
  - completeNonRecX

        ------------------------------
simplLazyBind:  [binder already simplified, RHS not]
  Used for: recursive bindings (top level and nested)
            top-level non-recursive bindings
            non-top-level, but *lazy* non-recursive bindings
        [must not be strict or unboxed]
  Returns floats + an augmented environment, not an expression
  - substituteIdInfo and add result to in-scope
        [so that rules are available in rec rhs]
  - simplify rhs
  - mkAtomicArgs
  - float if exposes constructor or PAP
  - completeBind


completeNonRecX:        [binder and rhs both simplified]
  - if the the thing needs case binding (unlifted and not ok-for-spec)
        build a Case
   else
        completeBind
        addFloats

completeBind:   [given a simplified RHS]
        [used for both rec and non-rec bindings, top level and not]
  - try PostInlineUnconditionally
  - add unfolding [this is the only place we add an unfolding]
  - add arity



Right hand sides and arguments
~~~~~~~~~~~~~~~~~~~~~~~~~~~~~~
In many ways we want to treat
        (a) the right hand side of a let(rec), and
        (b) a function argument
in the same way.  But not always!  In particular, we would
like to leave these arguments exactly as they are, so they
will match a RULE more easily.

        f (g x, h x)
        g (+ x)

It's harder to make the rule match if we ANF-ise the constructor,
or eta-expand the PAP:

        f (let { a = g x; b = h x } in (a,b))
        g (\y. + x y)

On the other hand if we see the let-defns

        p = (g x, h x)
        q = + x

then we *do* want to ANF-ise and eta-expand, so that p and q
can be safely inlined.

Even floating lets out is a bit dubious.  For let RHS's we float lets
out if that exposes a value, so that the value can be inlined more vigorously.
For example

        r = let x = e in (x,x)

Here, if we float the let out we'll expose a nice constructor. We did experiments
that showed this to be a generally good thing.  But it was a bad thing to float
lets out unconditionally, because that meant they got allocated more often.

For function arguments, there's less reason to expose a constructor (it won't
get inlined).  Just possibly it might make a rule match, but I'm pretty skeptical.
So for the moment we don't float lets out of function arguments either.


Eta expansion
~~~~~~~~~~~~~~
For eta expansion, we want to catch things like

        case e of (a,b) -> \x -> case a of (p,q) -> \y -> r

If the \x was on the RHS of a let, we'd eta expand to bring the two
lambdas together.  And in general that's a good thing to do.  Perhaps
we should eta expand wherever we find a (value) lambda?  Then the eta
expansion at a let RHS can concentrate solely on the PAP case.


%************************************************************************
%*                                                                      *
\subsection{Bindings}
%*                                                                      *
%************************************************************************

\begin{code}
simplTopBinds :: SimplEnv -> [InBind] -> SimplM SimplEnv

simplTopBinds env0 binds0
  = do  {       -- Put all the top-level binders into scope at the start
                -- so that if a transformation rule has unexpectedly brought
                -- anything into scope, then we don't get a complaint about that.
                -- It's rather as if the top-level binders were imported.
		-- See note [Glomming] in OccurAnal.
        ; env1 <- simplRecBndrs env0 (bindersOfBinds binds0)
        ; dflags <- getDOptsSmpl
        ; let dump_flag = dopt Opt_D_verbose_core2core dflags
        ; env2 <- simpl_binds dump_flag env1 binds0
        ; freeTick SimplifierDone
        ; return env2 }
  where
        -- We need to track the zapped top-level binders, because
        -- they should have their fragile IdInfo zapped (notably occurrence info)
        -- That's why we run down binds and bndrs' simultaneously.
        --
        -- The dump-flag emits a trace for each top-level binding, which
        -- helps to locate the tracing for inlining and rule firing
    simpl_binds :: Bool -> SimplEnv -> [InBind] -> SimplM SimplEnv
    simpl_binds _    env []           = return env
    simpl_binds dump env (bind:binds) = do { env' <- trace_bind dump bind $
                                                     simpl_bind env bind
                                           ; simpl_binds dump env' binds }

    trace_bind True  bind = pprTrace "SimplBind" (ppr (bindersOf bind))
    trace_bind False _    = \x -> x

    simpl_bind env (Rec pairs)  = simplRecBind      env  TopLevel pairs
    simpl_bind env (NonRec b r) = simplRecOrTopPair env' TopLevel NonRecursive b b' r
        where
          (env', b') = addBndrRules env b (lookupRecBndr env b)
\end{code}


%************************************************************************
%*                                                                      *
\subsection{Lazy bindings}
%*                                                                      *
%************************************************************************

simplRecBind is used for
        * recursive bindings only

\begin{code}
simplRecBind :: SimplEnv -> TopLevelFlag
             -> [(InId, InExpr)]
             -> SimplM SimplEnv
simplRecBind env0 top_lvl pairs0
  = do  { let (env_with_info, triples) = mapAccumL add_rules env0 pairs0
        ; env1 <- go (zapFloats env_with_info) triples
        ; return (env0 `addRecFloats` env1) }
        -- addFloats adds the floats from env1,
        -- _and_ updates env0 with the in-scope set from env1
  where
    add_rules :: SimplEnv -> (InBndr,InExpr) -> (SimplEnv, (InBndr, OutBndr, InExpr))
        -- Add the (substituted) rules to the binder
    add_rules env (bndr, rhs) = (env', (bndr, bndr', rhs))
        where
          (env', bndr') = addBndrRules env bndr (lookupRecBndr env bndr)

    go env [] = return env

    go env ((old_bndr, new_bndr, rhs) : pairs)
        = do { env' <- simplRecOrTopPair env top_lvl Recursive old_bndr new_bndr rhs
             ; go env' pairs }
\end{code}

simplOrTopPair is used for
        * recursive bindings (whether top level or not)
        * top-level non-recursive bindings

It assumes the binder has already been simplified, but not its IdInfo.

\begin{code}
simplRecOrTopPair :: SimplEnv
                  -> TopLevelFlag -> RecFlag
                  -> InId -> OutBndr -> InExpr  -- Binder and rhs
                  -> SimplM SimplEnv    -- Returns an env that includes the binding

simplRecOrTopPair env top_lvl is_rec old_bndr new_bndr rhs
  | preInlineUnconditionally env top_lvl old_bndr rhs   -- Check for unconditional inline
  = do  { tick (PreInlineUnconditionally old_bndr)
        ; return (extendIdSubst env old_bndr (mkContEx env rhs)) }

  | otherwise
  = simplLazyBind env top_lvl is_rec old_bndr new_bndr rhs env
\end{code}


simplLazyBind is used for
  * [simplRecOrTopPair] recursive bindings (whether top level or not)
  * [simplRecOrTopPair] top-level non-recursive bindings
  * [simplNonRecE]      non-top-level *lazy* non-recursive bindings

Nota bene:
    1. It assumes that the binder is *already* simplified,
       and is in scope, and its IdInfo too, except unfolding

    2. It assumes that the binder type is lifted.

    3. It does not check for pre-inline-unconditionallly;
       that should have been done already.

\begin{code}
simplLazyBind :: SimplEnv
              -> TopLevelFlag -> RecFlag
              -> InId -> OutId          -- Binder, both pre-and post simpl
                                        -- The OutId has IdInfo, except arity, unfolding
              -> InExpr -> SimplEnv     -- The RHS and its environment
              -> SimplM SimplEnv

simplLazyBind env top_lvl is_rec bndr bndr1 rhs rhs_se
  = -- pprTrace "simplLazyBind" ((ppr bndr <+> ppr bndr1) $$ ppr rhs $$ ppr (seIdSubst rhs_se)) $
    do  { let   rhs_env     = rhs_se `setInScope` env
		(tvs, body) = case collectTyBinders rhs of
			        (tvs, body) | not_lam body -> (tvs,body)
					    | otherwise	   -> ([], rhs)
		not_lam (Lam _ _) = False
		not_lam _	  = True
			-- Do not do the "abstract tyyvar" thing if there's
			-- a lambda inside, becuase it defeats eta-reduction
			--    f = /\a. \x. g a x  
			-- should eta-reduce

        ; (body_env, tvs') <- simplBinders rhs_env tvs
                -- See Note [Floating and type abstraction] in SimplUtils

        -- Simplify the RHS
        ; (body_env1, body1) <- simplExprF body_env body mkRhsStop
        -- ANF-ise a constructor or PAP rhs
        ; (body_env2, body2) <- prepareRhs top_lvl body_env1 bndr1 body1

        ; (env', rhs')
            <-  if not (doFloatFromRhs top_lvl is_rec False body2 body_env2)
                then                            -- No floating, revert to body1
                     do { rhs' <- mkLam env tvs' (wrapFloats body_env1 body1)
                        ; return (env, rhs') }

                else if null tvs then           -- Simple floating
                     do { tick LetFloatFromLet
                        ; return (addFloats env body_env2, body2) }

                else                            -- Do type-abstraction first
                     do { tick LetFloatFromLet
                        ; (poly_binds, body3) <- abstractFloats tvs' body_env2 body2
                        ; rhs' <- mkLam env tvs' body3
                        ; env' <- foldlM (addPolyBind top_lvl) env poly_binds
                        ; return (env', rhs') }

        ; completeBind env' top_lvl bndr bndr1 rhs' }
\end{code}

A specialised variant of simplNonRec used when the RHS is already simplified,
notably in knownCon.  It uses case-binding where necessary.

\begin{code}
simplNonRecX :: SimplEnv
             -> InId            -- Old binder
             -> OutExpr         -- Simplified RHS
             -> SimplM SimplEnv

simplNonRecX env bndr new_rhs
  | isDeadBinder bndr	-- Not uncommon; e.g. case (a,b) of c { (p,q) -> p }
  = return env		-- 		 Here c is dead, and we avoid creating
    	   		--               the binding c = (a,b)
  | Coercion co <- new_rhs    
  = return (extendCvSubst env bndr co)
  | otherwise		--		 the binding b = (a,b)
  = do  { (env', bndr') <- simplBinder env bndr
        ; completeNonRecX NotTopLevel env' (isStrictId bndr) bndr bndr' new_rhs }
		-- simplNonRecX is only used for NotTopLevel things

completeNonRecX :: TopLevelFlag -> SimplEnv
                -> Bool
                -> InId                 -- Old binder
                -> OutId                -- New binder
                -> OutExpr              -- Simplified RHS
                -> SimplM SimplEnv

completeNonRecX top_lvl env is_strict old_bndr new_bndr new_rhs
  = do  { (env1, rhs1) <- prepareRhs top_lvl (zapFloats env) new_bndr new_rhs
        ; (env2, rhs2) <- 
                if doFloatFromRhs NotTopLevel NonRecursive is_strict rhs1 env1
                then do { tick LetFloatFromLet
                        ; return (addFloats env env1, rhs1) }   -- Add the floats to the main env
                else return (env, wrapFloats env1 rhs1)         -- Wrap the floats around the RHS
        ; completeBind env2 NotTopLevel old_bndr new_bndr rhs2 }
\end{code}

{- No, no, no!  Do not try preInlineUnconditionally in completeNonRecX
   Doing so risks exponential behaviour, because new_rhs has been simplified once already
   In the cases described by the folowing commment, postInlineUnconditionally will
   catch many of the relevant cases.
        -- This happens; for example, the case_bndr during case of
        -- known constructor:  case (a,b) of x { (p,q) -> ... }
        -- Here x isn't mentioned in the RHS, so we don't want to
        -- create the (dead) let-binding  let x = (a,b) in ...
        --
        -- Similarly, single occurrences can be inlined vigourously
        -- e.g.  case (f x, g y) of (a,b) -> ....
        -- If a,b occur once we can avoid constructing the let binding for them.

   Furthermore in the case-binding case preInlineUnconditionally risks extra thunks
        -- Consider     case I# (quotInt# x y) of
        --                I# v -> let w = J# v in ...
        -- If we gaily inline (quotInt# x y) for v, we end up building an
        -- extra thunk:
        --                let w = J# (quotInt# x y) in ...
        -- because quotInt# can fail.

  | preInlineUnconditionally env NotTopLevel bndr new_rhs
  = thing_inside (extendIdSubst env bndr (DoneEx new_rhs))
-}

----------------------------------
prepareRhs takes a putative RHS, checks whether it's a PAP or
constructor application and, if so, converts it to ANF, so that the
resulting thing can be inlined more easily.  Thus
        x = (f a, g b)
becomes
        t1 = f a
        t2 = g b
        x = (t1,t2)

We also want to deal well cases like this
        v = (f e1 `cast` co) e2
Here we want to make e1,e2 trivial and get
        x1 = e1; x2 = e2; v = (f x1 `cast` co) v2
That's what the 'go' loop in prepareRhs does

\begin{code}
prepareRhs :: TopLevelFlag -> SimplEnv -> OutId -> OutExpr -> SimplM (SimplEnv, OutExpr)
-- Adds new floats to the env iff that allows us to return a good RHS
prepareRhs top_lvl env id (Cast rhs co)    -- Note [Float coercions]
  | Pair ty1 _ty2 <- coercionKind co       -- Do *not* do this if rhs has an unlifted type
  , not (isUnLiftedType ty1)            -- see Note [Float coercions (unlifted)]
  = do  { (env', rhs') <- makeTrivialWithInfo top_lvl env sanitised_info rhs
        ; return (env', Cast rhs' co) }
  where
    sanitised_info = vanillaIdInfo `setStrictnessInfo` strictnessInfo info
                                   `setDemandInfo`     demandInfo info
    info = idInfo id

prepareRhs top_lvl env0 _ rhs0
  = do  { (_is_exp, env1, rhs1) <- go 0 env0 rhs0
        ; return (env1, rhs1) }
  where
    go n_val_args env (Cast rhs co)
        = do { (is_exp, env', rhs') <- go n_val_args env rhs
             ; return (is_exp, env', Cast rhs' co) }
    go n_val_args env (App fun (Type ty))
        = do { (is_exp, env', rhs') <- go n_val_args env fun
             ; return (is_exp, env', App rhs' (Type ty)) }
    go n_val_args env (App fun arg)
        = do { (is_exp, env', fun') <- go (n_val_args+1) env fun
             ; case is_exp of
                True -> do { (env'', arg') <- makeTrivial top_lvl env' arg
                           ; return (True, env'', App fun' arg') }
                False -> return (False, env, App fun arg) }
    go n_val_args env (Var fun)
        = return (is_exp, env, Var fun)
        where
          is_exp = isExpandableApp fun n_val_args   -- The fun a constructor or PAP
		        -- See Note [CONLIKE pragma] in BasicTypes
			-- The definition of is_exp should match that in
	                -- OccurAnal.occAnalApp

    go _ env other
        = return (False, env, other)
\end{code}


Note [Float coercions]
~~~~~~~~~~~~~~~~~~~~~~
When we find the binding
        x = e `cast` co
we'd like to transform it to
        x' = e
        x = x `cast` co         -- A trivial binding
There's a chance that e will be a constructor application or function, or something
like that, so moving the coerion to the usage site may well cancel the coersions
and lead to further optimisation.  Example:

     data family T a :: *
     data instance T Int = T Int

     foo :: Int -> Int -> Int
     foo m n = ...
        where
          x = T m
          go 0 = 0
          go n = case x of { T m -> go (n-m) }
                -- This case should optimise

Note [Preserve strictness when floating coercions]
~~~~~~~~~~~~~~~~~~~~~~~~~~~~~~~~~~~~~~~~~~~~~~~~~~
In the Note [Float coercions] transformation, keep the strictness info.
Eg
	f = e `cast` co	   -- f has strictness SSL
When we transform to
        f' = e		   -- f' also has strictness SSL
        f = f' `cast` co   -- f still has strictness SSL

Its not wrong to drop it on the floor, but better to keep it.

Note [Float coercions (unlifted)]
~~~~~~~~~~~~~~~~~~~~~~~~~~~~~~~~~
BUT don't do [Float coercions] if 'e' has an unlifted type.
This *can* happen:

     foo :: Int = (error (# Int,Int #) "urk")
                  `cast` CoUnsafe (# Int,Int #) Int

If do the makeTrivial thing to the error call, we'll get
    foo = case error (# Int,Int #) "urk" of v -> v `cast` ...
But 'v' isn't in scope!

These strange casts can happen as a result of case-of-case
        bar = case (case x of { T -> (# 2,3 #); F -> error "urk" }) of
                (# p,q #) -> p+q


\begin{code}
makeTrivial :: TopLevelFlag -> SimplEnv -> OutExpr -> SimplM (SimplEnv, OutExpr)
-- Binds the expression to a variable, if it's not trivial, returning the variable
makeTrivial top_lvl env expr = makeTrivialWithInfo top_lvl env vanillaIdInfo expr

makeTrivialWithInfo :: TopLevelFlag -> SimplEnv -> IdInfo 
                    -> OutExpr -> SimplM (SimplEnv, OutExpr)
-- Propagate strictness and demand info to the new binder
-- Note [Preserve strictness when floating coercions]
-- Returned SimplEnv has same substitution as incoming one
makeTrivialWithInfo top_lvl env info expr
  | exprIsTrivial expr 				-- Already trivial
  || not (bindingOk top_lvl expr expr_ty)	-- Cannot trivialise
						--   See Note [Cannot trivialise]
  = return (env, expr)
  | otherwise           -- See Note [Take care] below
  = do  { uniq <- getUniqueM
        ; let name = mkSystemVarName uniq (fsLit "a")
              var = mkLocalIdWithInfo name expr_ty info
        ; env'  <- completeNonRecX top_lvl env False var var expr
	; expr' <- simplVar env' var
        ; return (env', expr') }
	-- The simplVar is needed becase we're constructing a new binding
	--     a = rhs
	-- And if rhs is of form (rhs1 |> co), then we might get
	--     a1 = rhs1
	--     a = a1 |> co
	-- and now a's RHS is trivial and can be substituted out, and that
	-- is what completeNonRecX will do
	-- To put it another way, it's as if we'd simplified
	--    let var = e in var
  where
    expr_ty = exprType expr

bindingOk :: TopLevelFlag -> CoreExpr -> Type -> Bool
-- True iff we can have a binding of this expression at this level
-- Precondition: the type is the type of the expression
bindingOk top_lvl _ expr_ty
  | isTopLevel top_lvl = not (isUnLiftedType expr_ty) 
  | otherwise          = True
\end{code}

Note [Cannot trivialise]
~~~~~~~~~~~~~~~~~~~~~~~~
Consider tih
   f :: Int -> Addr#
   
   foo :: Bar
   foo = Bar (f 3)

Then we can't ANF-ise foo, even though we'd like to, because
we can't make a top-level binding for the Addr# (f 3). And if
so we don't want to turn it into
   foo = let x = f 3 in Bar x
because we'll just end up inlining x back, and that makes the
simplifier loop.  Better not to ANF-ise it at all.

A case in point is literal strings (a MachStr is not regarded as
trivial):

   foo = Ptr "blob"#

We don't want to ANF-ise this.

%************************************************************************
%*                                                                      *
\subsection{Completing a lazy binding}
%*                                                                      *
%************************************************************************

completeBind
  * deals only with Ids, not TyVars
  * takes an already-simplified binder and RHS
  * is used for both recursive and non-recursive bindings
  * is used for both top-level and non-top-level bindings

It does the following:
  - tries discarding a dead binding
  - tries PostInlineUnconditionally
  - add unfolding [this is the only place we add an unfolding]
  - add arity

It does *not* attempt to do let-to-case.  Why?  Because it is used for
  - top-level bindings (when let-to-case is impossible)
  - many situations where the "rhs" is known to be a WHNF
                (so let-to-case is inappropriate).

Nor does it do the atomic-argument thing

\begin{code}
completeBind :: SimplEnv
             -> TopLevelFlag            -- Flag stuck into unfolding
             -> InId                    -- Old binder
             -> OutId -> OutExpr        -- New binder and RHS
             -> SimplM SimplEnv
-- completeBind may choose to do its work
--      * by extending the substitution (e.g. let x = y in ...)
--      * or by adding to the floats in the envt

completeBind env top_lvl old_bndr new_bndr new_rhs
 | isCoVar old_bndr
 = case new_rhs of
     Coercion co -> return (extendCvSubst env old_bndr co)
     _           -> return (addNonRec env new_bndr new_rhs)

 | otherwise
 = ASSERT( isId new_bndr )
   do { let old_info = idInfo old_bndr
	    old_unf  = unfoldingInfo old_info
	    occ_info = occInfo old_info

	-- Do eta-expansion on the RHS of the binding
        -- See Note [Eta-expanding at let bindings] in SimplUtils
      ; (new_arity, final_rhs) <- tryEtaExpand env new_bndr new_rhs

      	-- Simplify the unfolding
      ; new_unfolding <- simplUnfolding env top_lvl old_bndr final_rhs old_unf

      ; if postInlineUnconditionally env top_lvl new_bndr occ_info
                                     final_rhs new_unfolding

	                -- Inline and discard the binding
	then do  { tick (PostInlineUnconditionally old_bndr)
	         ; return (extendIdSubst env old_bndr (DoneEx final_rhs)) }
	        -- Use the substitution to make quite, quite sure that the
	        -- substitution will happen, since we are going to discard the binding
	else
   do { let info1 = idInfo new_bndr `setArityInfo` new_arity
	
              -- Unfolding info: Note [Setting the new unfolding]
	    info2 = info1 `setUnfoldingInfo` new_unfolding

	      -- Demand info: Note [Setting the demand info]
              --
              -- We also have to nuke demand info if for some reason
              -- eta-expansion *reduces* the arity of the binding to less
              -- than that of the strictness sig. This can happen: see Note [Arity decrease].
            info3 | isEvaldUnfolding new_unfolding
                    || (case strictnessInfo info2 of
                          Just (StrictSig dmd_ty) -> new_arity < dmdTypeDepth dmd_ty
                          Nothing                 -> False)
                  = zapDemandInfo info2 `orElse` info2
                  | otherwise
                  = info2

            final_id = new_bndr `setIdInfo` info3

      ; -- pprTrace "Binding" (ppr final_id <+> ppr new_unfolding) $
        return (addNonRec env final_id final_rhs) } }
		-- The addNonRec adds it to the in-scope set too

------------------------------
addPolyBind :: TopLevelFlag -> SimplEnv -> OutBind -> SimplM SimplEnv
-- Add a new binding to the environment, complete with its unfolding
-- but *do not* do postInlineUnconditionally, because we have already
-- processed some of the scope of the binding
-- We still want the unfolding though.  Consider
--	let 
--	      x = /\a. let y = ... in Just y
--	in body
-- Then we float the y-binding out (via abstractFloats and addPolyBind)
-- but 'x' may well then be inlined in 'body' in which case we'd like the 
-- opportunity to inline 'y' too.
--
-- INVARIANT: the arity is correct on the incoming binders

addPolyBind top_lvl env (NonRec poly_id rhs)
  = do  { unfolding <- simplUnfolding env top_lvl poly_id rhs noUnfolding
    	  		-- Assumes that poly_id did not have an INLINE prag
			-- which is perhaps wrong.  ToDo: think about this
        ; let final_id = setIdInfo poly_id $
                         idInfo poly_id `setUnfoldingInfo` unfolding

        ; return (addNonRec env final_id rhs) }

addPolyBind _ env bind@(Rec _) 
  = return (extendFloats env bind)
	-- Hack: letrecs are more awkward, so we extend "by steam"
	-- without adding unfoldings etc.  At worst this leads to
	-- more simplifier iterations

------------------------------
simplUnfolding :: SimplEnv-> TopLevelFlag
               -> InId
               -> OutExpr
	       -> Unfolding -> SimplM Unfolding
-- Note [Setting the new unfolding]
simplUnfolding env _ _ _ (DFunUnfolding ar con ops)
  = return (DFunUnfolding ar con ops')
  where
    ops' = map (substExpr (text "simplUnfolding") env) ops

simplUnfolding env top_lvl id _
    (CoreUnfolding { uf_tmpl = expr, uf_arity = arity
                   , uf_src = src, uf_guidance = guide })
  | isStableSource src
  = do { expr' <- simplExpr rule_env expr
       ; let src' = CoreSubst.substUnfoldingSource (mkCoreSubst (text "inline-unf") env) src
             is_top_lvl = isTopLevel top_lvl
       ; case guide of
           UnfWhen sat_ok _    -- Happens for INLINE things
              -> let guide' = UnfWhen sat_ok (inlineBoringOk expr')
	      	     -- Refresh the boring-ok flag, in case expr'
		     -- has got small. This happens, notably in the inlinings
		     -- for dfuns for single-method classes; see
		     -- Note [Single-method classes] in TcInstDcls.
		     -- A test case is Trac #4138
                 in return (mkCoreUnfolding src' is_top_lvl expr' arity guide')
		 -- See Note [Top-level flag on inline rules] in CoreUnfold

           _other              -- Happens for INLINABLE things
              -> let bottoming = isBottomingId id
                 in bottoming `seq` -- See Note [Force bottoming field]
                    return (mkUnfolding src' is_top_lvl bottoming expr')
                -- If the guidance is UnfIfGoodArgs, this is an INLINABLE
                -- unfolding, and we need to make sure the guidance is kept up
                -- to date with respect to any changes in the unfolding.
       }
  where
    act      = idInlineActivation id
    rule_env = updMode (updModeForInlineRules act) env
       	       -- See Note [Simplifying inside InlineRules] in SimplUtils

simplUnfolding _ top_lvl id new_rhs _
  = let bottoming = isBottomingId id
    in bottoming `seq`  -- See Note [Force bottoming field]
       return (mkUnfolding InlineRhs (isTopLevel top_lvl) bottoming new_rhs)
	  -- We make an  unfolding *even for loop-breakers*.
	  -- Reason: (a) It might be useful to know that they are WHNF
	  -- 	     (b) In TidyPgm we currently assume that, if we want to
	  --	         expose the unfolding then indeed we *have* an unfolding
	  --		 to expose.  (We could instead use the RHS, but currently
	  --		 we don't.)  The simple thing is always to have one.
\end{code}

Note [Force bottoming field]
~~~~~~~~~~~~~~~~~~~~~~~~~~~~
We need to force bottoming, or the new unfolding holds
on to the old unfolding (which is part of the id).

Note [Arity decrease]
~~~~~~~~~~~~~~~~~~~~~
Generally speaking the arity of a binding should not decrease.  But it *can* 
legitimately happen becuase of RULES.  Eg
	f = g Int
where g has arity 2, will have arity 2.  But if there's a rewrite rule
	g Int --> h
where h has arity 1, then f's arity will decrease.  Here's a real-life example,
which is in the output of Specialise:

     Rec {
	$dm {Arity 2} = \d.\x. op d
	{-# RULES forall d. $dm Int d = $s$dm #-}
	
	dInt = MkD .... opInt ...
	opInt {Arity 1} = $dm dInt

	$s$dm {Arity 0} = \x. op dInt }

Here opInt has arity 1; but when we apply the rule its arity drops to 0.
That's why Specialise goes to a little trouble to pin the right arity
on specialised functions too.

Note [Setting the new unfolding]
~~~~~~~~~~~~~~~~~~~~~~~~~~~~~~~~
* If there's an INLINE pragma, we simplify the RHS gently.  Maybe we
  should do nothing at all, but simplifying gently might get rid of 
  more crap.

* If not, we make an unfolding from the new RHS.  But *only* for
  non-loop-breakers. Making loop breakers not have an unfolding at all
  means that we can avoid tests in exprIsConApp, for example.  This is
  important: if exprIsConApp says 'yes' for a recursive thing, then we
  can get into an infinite loop

If there's an InlineRule on a loop breaker, we hang on to the inlining.
It's pretty dodgy, but the user did say 'INLINE'.  May need to revisit
this choice.

Note [Setting the demand info]
~~~~~~~~~~~~~~~~~~~~~~~~~~~~~~~
If the unfolding is a value, the demand info may
go pear-shaped, so we nuke it.  Example:
     let x = (a,b) in
     case x of (p,q) -> h p q x
Here x is certainly demanded. But after we've nuked
the case, we'll get just
     let x = (a,b) in h a b x
and now x is not demanded (I'm assuming h is lazy)
This really happens.  Similarly
     let f = \x -> e in ...f..f...
After inlining f at some of its call sites the original binding may
(for example) be no longer strictly demanded.
The solution here is a bit ad hoc...


%************************************************************************
%*                                                                      *
\subsection[Simplify-simplExpr]{The main function: simplExpr}
%*                                                                      *
%************************************************************************

The reason for this OutExprStuff stuff is that we want to float *after*
simplifying a RHS, not before.  If we do so naively we get quadratic
behaviour as things float out.

To see why it's important to do it after, consider this (real) example:

        let t = f x
        in fst t
==>
        let t = let a = e1
                    b = e2
                in (a,b)
        in fst t
==>
        let a = e1
            b = e2
            t = (a,b)
        in
        a       -- Can't inline a this round, cos it appears twice
==>
        e1

Each of the ==> steps is a round of simplification.  We'd save a
whole round if we float first.  This can cascade.  Consider

        let f = g d
        in \x -> ...f...
==>
        let f = let d1 = ..d.. in \y -> e
        in \x -> ...f...
==>
        let d1 = ..d..
        in \x -> ...(\y ->e)...

Only in this second round can the \y be applied, and it
might do the same again.


\begin{code}
simplExpr :: SimplEnv -> CoreExpr -> SimplM CoreExpr
simplExpr env expr = simplExprC env expr mkBoringStop

simplExprC :: SimplEnv -> CoreExpr -> SimplCont -> SimplM CoreExpr
        -- Simplify an expression, given a continuation
simplExprC env expr cont
  = -- pprTrace "simplExprC" (ppr expr $$ ppr cont {- $$ ppr (seIdSubst env) -} $$ ppr (seFloats env) ) $
    do  { (env', expr') <- simplExprF (zapFloats env) expr cont
        ; -- pprTrace "simplExprC ret" (ppr expr $$ ppr expr') $
          -- pprTrace "simplExprC ret3" (ppr (seInScope env')) $
          -- pprTrace "simplExprC ret4" (ppr (seFloats env')) $
          return (wrapFloats env' expr') }

--------------------------------------------------
simplExprF :: SimplEnv -> InExpr -> SimplCont
           -> SimplM (SimplEnv, OutExpr)

simplExprF env e cont
  = {- pprTrace "simplExprF" (vcat 
      [ ppr e
      , text "cont =" <+> ppr cont
      , text "inscope =" <+> ppr (seInScope env)
      , text "tvsubst =" <+> ppr (seTvSubst env)
      , text "idsubst =" <+> ppr (seIdSubst env)
      , text "cvsubst =" <+> ppr (seCvSubst env)
      {- , ppr (seFloats env) -} 
      ]) $ -}
    simplExprF1 env e cont

simplExprF1 :: SimplEnv -> InExpr -> SimplCont
            -> SimplM (SimplEnv, OutExpr)
simplExprF1 env (Var v)        cont = simplIdF env v cont
simplExprF1 env (Lit lit)      cont = rebuild env (Lit lit) cont
simplExprF1 env (Tick t expr)  cont = simplTick env t expr cont
simplExprF1 env (Cast body co) cont = simplCast env body co cont
simplExprF1 env (Coercion co)  cont = simplCoercionF env co cont
simplExprF1 env (Type ty)      cont = ASSERT( contIsRhsOrArg cont )
                                      rebuild env (Type (substTy env ty)) cont
simplExprF1 env (App fun arg)  cont = simplExprF env fun $
                                      ApplyTo NoDup arg env cont

simplExprF1 env expr@(Lam {}) cont
  = simplLam env zapped_bndrs body cont
        -- The main issue here is under-saturated lambdas
        --   (\x1. \x2. e) arg1
        -- Here x1 might have "occurs-once" occ-info, because occ-info
        -- is computed assuming that a group of lambdas is applied
        -- all at once.  If there are too few args, we must zap the
        -- occ-info, UNLESS the remaining binders are one-shot
  where
    (bndrs, body) = collectBinders expr
    zapped_bndrs | need_to_zap = map zap bndrs
                 | otherwise   = bndrs

    need_to_zap = any zappable_bndr (drop n_args bndrs)
    n_args = countArgs cont
        -- NB: countArgs counts all the args (incl type args)
        -- and likewise drop counts all binders (incl type lambdas)

    zappable_bndr b = isId b && not (isOneShotBndr b)
    zap b | isTyVar b = b
          | otherwise = zapLamIdInfo b

simplExprF1 env (Case scrut bndr _ alts) cont
  | sm_case_case (getMode env)
  =     -- Simplify the scrutinee with a Select continuation
    simplExprF env scrut (Select NoDup bndr alts env cont)

  | otherwise
  =     -- If case-of-case is off, simply simplify the case expression
        -- in a vanilla Stop context, and rebuild the result around it
    do  { case_expr' <- simplExprC env scrut
                             (Select NoDup bndr alts env mkBoringStop)
        ; rebuild env case_expr' cont }

simplExprF1 env (Let (Rec pairs) body) cont
  = do  { env' <- simplRecBndrs env (map fst pairs)
                -- NB: bndrs' don't have unfoldings or rules
                -- We add them as we go down

        ; env'' <- simplRecBind env' NotTopLevel pairs
        ; simplExprF env'' body cont }

simplExprF1 env (Let (NonRec bndr rhs) body) cont
  = simplNonRecE env bndr (rhs, env) ([], body) cont

---------------------------------
simplType :: SimplEnv -> InType -> SimplM OutType
        -- Kept monadic just so we can do the seqType
simplType env ty
  = -- pprTrace "simplType" (ppr ty $$ ppr (seTvSubst env)) $
    seqType new_ty `seq` return new_ty
  where
    new_ty = substTy env ty

---------------------------------
simplCoercionF :: SimplEnv -> InCoercion -> SimplCont
               -> SimplM (SimplEnv, OutExpr)
-- We are simplifying a term of form (Coercion co)
-- Simplify the InCoercion, and then try to combine with the 
-- context, to implememt the rule
--     (Coercion co) |> g
--  =  Coercion (syn (nth 0 g) ; co ; nth 1 g) 
simplCoercionF env co cont 
  = do { co' <- simplCoercion env co
<<<<<<< HEAD
       ; rebuild env (Coercion co') cont }
=======
       ; simpl_co co' cont }
  where
    simpl_co co (CoerceIt g cont)
       = simpl_co new_co cont
     where
       -- g :: (s1 ~# s2) ~# (t1 ~#  t2)
       -- g1 :: s1 ~# t1
       -- g2 :: s2 ~# t2
       new_co = mkSymCo g1 `mkTransCo` co `mkTransCo` g2
       [_reflk, g1, g2] = decomposeCo 3 g
            -- Remember, (~#) :: forall k. k -> k -> *
            -- so it takes *three* arguments, not two

    simpl_co co cont
       = seqCo co `seq` rebuild env (Coercion co) cont
>>>>>>> 1d47564e

simplCoercion :: SimplEnv -> InCoercion -> SimplM OutCoercion
simplCoercion env co
  = let opt_co = optCoercion (getCvSubst env) co
    in seqCo opt_co `seq` return opt_co

-----------------------------------
-- | Push a TickIt context outwards past applications and cases, as
-- long as this is a non-scoping tick, to let case and application
-- optimisations apply.

simplTick :: SimplEnv -> Tickish Id -> InExpr -> SimplCont
          -> SimplM (SimplEnv, OutExpr)
simplTick env tickish expr cont
  -- A scoped tick turns into a continuation, so that we can spot
  -- (scc t (\x . e)) in simplLam and eliminate the scc.  If we didn't do
  -- it this way, then it would take two passes of the simplifier to
  -- reduce ((scc t (\x . e)) e').
  -- NB, don't do this with counting ticks, because if the expr is
  -- bottom, then rebuildCall will discard the continuation.

-- XXX: we cannot do this, because the simplifier assumes that
-- the context can be pushed into a case with a single branch. e.g.
--    scc<f>  case expensive of p -> e
-- becomes
--    case expensive of p -> scc<f> e
--
-- So I'm disabling this for now.  It just means we will do more
-- simplifier iterations that necessary in some cases.

--  | tickishScoped tickish && not (tickishCounts tickish)
--  = simplExprF env expr (TickIt tickish cont)

  -- For non-scoped ticks, we push the continuation inside the
  -- tick.  This has the effect of moving the tick to the outside of a
  -- case or application context, allowing the normal case and
  -- application optimisations to fire.
  | not (tickishScoped tickish)
  = do { (env', expr') <- simplExprF env expr cont
       ; return (env', mkTick tickish expr')
       }

  -- For breakpoints, we cannot do any floating of bindings around the
  -- tick, because breakpoints cannot be split into tick/scope pairs.
  | not (tickishCanSplit tickish)
  = no_floating_past_tick

  | Just expr' <- want_to_push_tick_inside
    -- see Note [case-of-scc-of-case]
  = simplExprF env expr' cont

  | otherwise
  = no_floating_past_tick -- was: wrap_floats, see below

 where
  want_to_push_tick_inside
     | not interesting_cont = Nothing
     | not (tickishCanSplit tickish) = Nothing
     | otherwise
       = case expr of
           Case scrut bndr ty alts
              -> Just (Case (mkTick tickish scrut) bndr ty alts')
             where t_scope = mkNoTick tickish -- drop the tick on the dup'd ones
                   alts'   = [ (c,bs, mkTick t_scope e) | (c,bs,e) <- alts]
           _other -> Nothing
    where
      interesting_cont = case cont of
                            Select _ _ _ _ _ -> True
                            _ -> False

  no_floating_past_tick =
    do { let (inc,outc) = splitCont cont
       ; (env', expr') <- simplExprF (zapFloats env) expr inc
       ; let tickish' = simplTickish env tickish
       ; (env'', expr'') <- rebuild (zapFloats env')
                                    (wrapFloats env' expr')
                                    (TickIt tickish' outc)
       ; return (addFloats env env'', expr'')
       }

-- Alternative version that wraps outgoing floats with the tick.  This
-- results in ticks being duplicated, as we don't make any attempt to
-- eliminate the tick if we re-inline the binding (because the tick
-- semantics allows unrestricted inlining of HNFs), so I'm not doing
-- this any more.  FloatOut will catch any real opportunities for
-- floating.
--
--  wrap_floats =
--    do { let (inc,outc) = splitCont cont
--       ; (env', expr') <- simplExprF (zapFloats env) expr inc
--       ; let tickish' = simplTickish env tickish
--       ; let wrap_float (b,rhs) = (zapIdStrictness (setIdArity b 0),
--                                   mkTick (mkNoTick tickish') rhs)
--              -- when wrapping a float with mkTick, we better zap the Id's
--              -- strictness info and arity, because it might be wrong now.
--       ; let env'' = addFloats env (mapFloats env' wrap_float)
--       ; rebuild env'' expr' (TickIt tickish' outc)
--       }


  simplTickish env tickish
    | Breakpoint n ids <- tickish
          = Breakpoint n (map (getDoneId . substId env) ids)
    | otherwise = tickish

  -- push type application and coercion inside a tick
  splitCont :: SimplCont -> (SimplCont, SimplCont)
  splitCont (ApplyTo f (Type t) env c) = (ApplyTo f (Type t) env inc, outc)
    where (inc,outc) = splitCont c
  splitCont (CoerceIt co c) = (CoerceIt co inc, outc)
    where (inc,outc) = splitCont c
  splitCont other = (mkBoringStop, other)

  getDoneId (DoneId id) = id
  getDoneId (DoneEx e)  = getIdFromTrivialExpr e -- Note [substTickish] in CoreSubst
  getDoneId other = pprPanic "getDoneId" (ppr other)

-- Note [case-of-scc-of-case]
-- It's pretty important to be able to transform case-of-case when
-- there's an SCC in the way.  For example, the following comes up
-- in nofib/real/compress/Encode.hs:
--
--        case scctick<code_string.r1>
--             case $wcode_string_r13s wild_XC w1_s137 w2_s138 l_aje
--             of _ { (# ww1_s13f, ww2_s13g, ww3_s13h #) ->
--             (ww1_s13f, ww2_s13g, ww3_s13h)
--             }
--        of _ { (ww_s12Y, ww1_s12Z, ww2_s130) ->
--        tick<code_string.f1>
--        (ww_s12Y,
--         ww1_s12Z,
--         PTTrees.PT
--           @ GHC.Types.Char @ GHC.Types.Int wild2_Xj ww2_s130 r_ajf)
--        }
--  
-- We really want this case-of-case to fire, because then the 3-tuple
-- will go away (indeed, the CPR optimisation is relying on this
-- happening).  But the scctick is in the way - we need to push it
-- inside to expose the case-of-case.  So we perform this
-- transformation on the inner case:
--
--   scctick c (case e of { p1 -> e1; ...; pn -> en })
--    ==>
--   case (scctick c e) of { p1 -> scc c e1; ...; pn -> scc c en }
--
-- So we've moved a constant amount of work out of the scc to expose
-- the case.  We only do this when the continuation is interesting: in
-- for now, it has to be another Case (maybe generalise this later).
\end{code}


%************************************************************************
%*                                                                      *
\subsection{The main rebuilder}
%*                                                                      *
%************************************************************************

\begin{code}
rebuild :: SimplEnv -> OutExpr -> SimplCont -> SimplM (SimplEnv, OutExpr)
-- At this point the substitution in the SimplEnv should be irrelevant
-- only the in-scope set and floats should matter
rebuild env expr cont
  = case cont of
      Stop {}                      -> return (env, expr)
      CoerceIt co cont             -> rebuild env (mkCast expr co) cont
      Select _ bndr alts se cont   -> rebuildCase (se `setFloats` env) expr bndr alts cont
      StrictArg info _ cont        -> rebuildCall env (info `addArgTo` expr) cont
      StrictBind b bs body se cont -> do { env' <- simplNonRecX (se `setFloats` env) b expr
                                         ; simplLam env' bs body cont }
      ApplyTo dup_flag arg se cont -- See Note [Avoid redundant simplification]
        | isSimplified dup_flag    -> rebuild env (App expr arg) cont
        | otherwise                -> do { arg' <- simplExpr (se `setInScope` env) arg
                                         ; rebuild env (App expr arg') cont }
      TickIt t cont                -> rebuild env (mkTick t expr) cont
\end{code}


%************************************************************************
%*                                                                      *
\subsection{Lambdas}
%*                                                                      *
%************************************************************************

\begin{code}
simplCast :: SimplEnv -> InExpr -> Coercion -> SimplCont
          -> SimplM (SimplEnv, OutExpr)
simplCast env body co0 cont0
  = do  { co1 <- simplCoercion env co0
        ; -- pprTrace "simplCast" (ppr co1) $
          simplExprF env body (addCoerce co1 cont0) }
  where
       addCoerce co cont = add_coerce co (coercionKind co) cont

       add_coerce _co (Pair s1 k1) cont     -- co :: ty~ty
         | s1 `eqType` k1 = cont    -- is a no-op

       add_coerce co1 (Pair s1 _k2) (CoerceIt co2 cont)
         | (Pair _l1 t1) <- coercionKind co2
		-- 	e |> (g1 :: S1~L) |> (g2 :: L~T1)
                -- ==>
                --      e,                       if S1=T1
                --      e |> (g1 . g2 :: S1~T1)  otherwise
                --
                -- For example, in the initial form of a worker
                -- we may find  (coerce T (coerce S (\x.e))) y
                -- and we'd like it to simplify to e[y/x] in one round
                -- of simplification
         , s1 `eqType` t1  = cont            -- The coerces cancel out
         | otherwise       = CoerceIt (mkTransCo co1 co2) cont

       add_coerce co (Pair s1s2 _t1t2) (ApplyTo dup (Type arg_ty) arg_se cont)
                -- (f |> g) ty  --->   (f ty) |> (g @ ty)
                -- This implements the PushT rule from the paper
         | Just (tyvar,_) <- splitForAllTy_maybe s1s2
         = ASSERT( isTyVar tyvar )
           ApplyTo Simplified (Type arg_ty') (zapSubstEnv arg_se) (addCoerce new_cast cont)
         where
           new_cast = mkInstCo co arg_ty'
           arg_ty' | isSimplified dup = arg_ty
                   | otherwise        = substTy (arg_se `setInScope` env) arg_ty

       add_coerce co (Pair s1s2 t1t2) (ApplyTo dup arg arg_se cont)
         | isFunTy s1s2   -- This implements the Push rule from the paper
         , isFunTy t1t2   -- Check t1t2 to ensure 'arg' is a value arg
                --      (e |> (g :: s1s2 ~ t1->t2)) f
                -- ===>
                --      (e (f |> (arg g :: t1~s1))
		--	|> (res g :: s2->t2)
                --
                -- t1t2 must be a function type, t1->t2, because it's applied
                -- to something but s1s2 might conceivably not be
                --
                -- When we build the ApplyTo we can't mix the out-types
                -- with the InExpr in the argument, so we simply substitute
                -- to make it all consistent.  It's a bit messy.
                -- But it isn't a common case.
                --
                -- Example of use: Trac #995
         = ApplyTo dup new_arg (zapSubstEnv arg_se) (addCoerce co2 cont)
         where
           -- we split coercion t1->t2 ~ s1->s2 into t1 ~ s1 and
           -- t2 ~ s2 with left and right on the curried form:
           --    (->) t1 t2 ~ (->) s1 s2
           [co1, co2] = decomposeCo 2 co
           new_arg    = mkCast arg' (mkSymCo co1)
           arg'       = substExpr (text "move-cast") arg_se' arg
           arg_se'    = arg_se `setInScope` env

       add_coerce co _ cont = CoerceIt co cont
\end{code}


%************************************************************************
%*                                                                      *
\subsection{Lambdas}
%*                                                                      *
%************************************************************************

Note [Zap unfolding when beta-reducing]
~~~~~~~~~~~~~~~~~~~~~~~~~~~~~~~~~~~~~~~
Lambda-bound variables can have stable unfoldings, such as
   $j = \x. \b{Unf=Just x}. e
See Note [Case binders and join points] below; the unfolding for lets
us optimise e better.  However when we beta-reduce it we want to
revert to using the actual value, otherwise we can end up in the
stupid situation of
          let x = blah in
          let b{Unf=Just x} = y
          in ...b...
Here it'd be far better to drop the unfolding and use the actual RHS.

\begin{code}
simplLam :: SimplEnv -> [InId] -> InExpr -> SimplCont
         -> SimplM (SimplEnv, OutExpr)

simplLam env [] body cont = simplExprF env body cont

        -- Beta reduction
simplLam env (bndr:bndrs) body (ApplyTo _ arg arg_se cont)
  = do  { tick (BetaReduction bndr)
        ; simplNonRecE env (zap_unfolding bndr) (arg, arg_se) (bndrs, body) cont }
  where
    zap_unfolding bndr  -- See Note [Zap unfolding when beta-reducing]
      | isId bndr, isStableUnfolding (realIdUnfolding bndr)
      = setIdUnfolding bndr NoUnfolding
      | otherwise = bndr

      -- discard a non-counting tick on a lambda.  This may change the
      -- cost attribution slightly (moving the allocation of the
      -- lambda elsewhere), but we don't care: optimisation changes
      -- cost attribution all the time.
simplLam env bndrs body (TickIt tickish cont)
  | not (tickishCounts tickish)
  = simplLam env bndrs body cont

        -- Not enough args, so there are real lambdas left to put in the result
simplLam env bndrs body cont
  = do  { (env', bndrs') <- simplLamBndrs env bndrs
        ; body' <- simplExpr env' body
        ; new_lam <- mkLam env' bndrs' body'
        ; rebuild env' new_lam cont }

------------------
simplNonRecE :: SimplEnv
             -> InBndr                  -- The binder
             -> (InExpr, SimplEnv)      -- Rhs of binding (or arg of lambda)
             -> ([InBndr], InExpr)      -- Body of the let/lambda
                                        --      \xs.e
             -> SimplCont
             -> SimplM (SimplEnv, OutExpr)

-- simplNonRecE is used for
--  * non-top-level non-recursive lets in expressions
--  * beta reduction
--
-- It deals with strict bindings, via the StrictBind continuation,
-- which may abort the whole process
--
-- The "body" of the binding comes as a pair of ([InId],InExpr)
-- representing a lambda; so we recurse back to simplLam
-- Why?  Because of the binder-occ-info-zapping done before
--       the call to simplLam in simplExprF (Lam ...)

	-- First deal with type applications and type lets
	--   (/\a. e) (Type ty)   and   (let a = Type ty in e)
simplNonRecE env bndr (Type ty_arg, rhs_se) (bndrs, body) cont
  = ASSERT( isTyVar bndr )
    do	{ ty_arg' <- simplType (rhs_se `setInScope` env) ty_arg
	; simplLam (extendTvSubst env bndr ty_arg') bndrs body cont }

simplNonRecE env bndr (rhs, rhs_se) (bndrs, body) cont
  | preInlineUnconditionally env NotTopLevel bndr rhs
  = do  { tick (PreInlineUnconditionally bndr)
        ; -- pprTrace "preInlineUncond" (ppr bndr <+> ppr rhs) $
          simplLam (extendIdSubst env bndr (mkContEx rhs_se rhs)) bndrs body cont }

  | isStrictId bndr              -- Includes coercions
  = do  { simplExprF (rhs_se `setFloats` env) rhs
                     (StrictBind bndr bndrs body env cont) }

  | otherwise
  = ASSERT( not (isTyVar bndr) )
    do  { (env1, bndr1) <- simplNonRecBndr env bndr
        ; let (env2, bndr2) = addBndrRules env1 bndr bndr1
        ; env3 <- simplLazyBind env2 NotTopLevel NonRecursive bndr bndr2 rhs rhs_se
        ; simplLam env3 bndrs body cont }
\end{code}

%************************************************************************
%*                                                                      *
                     Variables
%*                                                                      *
%************************************************************************

\begin{code}
simplVar :: SimplEnv -> InVar -> SimplM OutExpr
-- Look up an InVar in the environment
simplVar env var
  | isTyVar var = return (Type (substTyVar env var))
  | isCoVar var = return (Coercion (substCoVar env var))
  | otherwise
  = case substId env var of
        DoneId var1          -> return (Var var1)
        DoneEx e             -> return e
        ContEx tvs cvs ids e -> simplExpr (setSubstEnv env tvs cvs ids) e

simplIdF :: SimplEnv -> InId -> SimplCont -> SimplM (SimplEnv, OutExpr)
simplIdF env var cont
  = case substId env var of
        DoneEx e             -> simplExprF (zapSubstEnv env) e cont
        ContEx tvs cvs ids e -> simplExprF (setSubstEnv env tvs cvs ids) e cont
        DoneId var1          -> completeCall env var1 cont
                -- Note [zapSubstEnv]
                -- The template is already simplified, so don't re-substitute.
                -- This is VITAL.  Consider
                --      let x = e in
                --      let y = \z -> ...x... in
                --      \ x -> ...y...
                -- We'll clone the inner \x, adding x->x' in the id_subst
                -- Then when we inline y, we must *not* replace x by x' in
                -- the inlined copy!!

---------------------------------------------------------
--      Dealing with a call site

completeCall :: SimplEnv -> Id -> SimplCont -> SimplM (SimplEnv, OutExpr)
completeCall env var cont
  = do  {   ------------- Try inlining ----------------
          dflags <- getDOptsSmpl
        ; let  (lone_variable, arg_infos, call_cont) = contArgs cont
                -- The args are OutExprs, obtained by *lazily* substituting
                -- in the args found in cont.  These args are only examined
                -- to limited depth (unless a rule fires).  But we must do
                -- the substitution; rule matching on un-simplified args would
                -- be bogus

               n_val_args = length arg_infos
               interesting_cont = interestingCallContext call_cont
               unfolding    = activeUnfolding env var
               maybe_inline = callSiteInline dflags var unfolding
                                             lone_variable arg_infos interesting_cont
        ; case maybe_inline of {
            Just expr      -- There is an inlining!
              ->  do { checkedTick (UnfoldingDone var)
                     ; trace_inline dflags expr cont $
                       simplExprF (zapSubstEnv env) expr cont }

            ; Nothing -> do               -- No inlining!

        { rule_base <- getSimplRules
        ; let info = mkArgInfo var (getRules rule_base var) n_val_args call_cont
        ; rebuildCall env info cont
    }}}
  where
    trace_inline dflags unfolding cont stuff
      | not (dopt Opt_D_dump_inlinings dflags) = stuff
      | not (dopt Opt_D_verbose_core2core dflags) 
      = if isExternalName (idName var) then 
      	  pprDefiniteTrace "Inlining done:" (ppr var) stuff
        else stuff
      | otherwise
      = pprDefiniteTrace ("Inlining done: " ++ showSDoc (ppr var))
           (vcat [text "Inlined fn: " <+> nest 2 (ppr unfolding),
                  text "Cont:  " <+> ppr cont])
           stuff

rebuildCall :: SimplEnv
            -> ArgInfo
            -> SimplCont
            -> SimplM (SimplEnv, OutExpr)
rebuildCall env (ArgInfo { ai_fun = fun, ai_args = rev_args, ai_strs = [] }) cont
  -- When we run out of strictness args, it means
  -- that the call is definitely bottom; see SimplUtils.mkArgInfo
  -- Then we want to discard the entire strict continuation.  E.g.
  --    * case (error "hello") of { ... }
  --    * (error "Hello") arg
  --    * f (error "Hello") where f is strict
  --    etc
  -- Then, especially in the first of these cases, we'd like to discard
  -- the continuation, leaving just the bottoming expression.  But the
  -- type might not be right, so we may have to add a coerce.
  | not (contIsTrivial cont)     -- Only do this if there is a non-trivial
  = return (env, mk_coerce res)  -- contination to discard, else we do it
  where                          -- again and again!
    res     = mkApps (Var fun) (reverse rev_args)
    res_ty  = exprType res
    cont_ty = contResultType env res_ty cont
    co      = mkUnsafeCo res_ty cont_ty
    mk_coerce expr | cont_ty `eqType` res_ty = expr
                   | otherwise = mkCast expr co

rebuildCall env info (ApplyTo dup_flag (Type arg_ty) se cont)
  = do { arg_ty' <- if isSimplified dup_flag then return arg_ty
                    else simplType (se `setInScope` env) arg_ty
       ; rebuildCall env (info `addArgTo` Type arg_ty') cont }

rebuildCall env info@(ArgInfo { ai_encl = encl_rules
                              , ai_strs = str:strs, ai_discs = disc:discs })
            (ApplyTo dup_flag arg arg_se cont)
  | isSimplified dup_flag     -- See Note [Avoid redundant simplification]
  = rebuildCall env (addArgTo info' arg) cont

  | str                 -- Strict argument
  = -- pprTrace "Strict Arg" (ppr arg $$ ppr (seIdSubst env) $$ ppr (seInScope env)) $
    simplExprF (arg_se `setFloats` env) arg
               (StrictArg info' cci cont)
                -- Note [Shadowing]

  | otherwise                           -- Lazy argument
        -- DO NOT float anything outside, hence simplExprC
        -- There is no benefit (unlike in a let-binding), and we'd
        -- have to be very careful about bogus strictness through
        -- floating a demanded let.
  = do  { arg' <- simplExprC (arg_se `setInScope` env) arg
                             (mkLazyArgStop cci)
        ; rebuildCall env (addArgTo info' arg') cont }
  where
    info' = info { ai_strs = strs, ai_discs = discs }
    cci | encl_rules || disc > 0 = ArgCtxt encl_rules  -- Be keener here
        | otherwise              = BoringCtxt          -- Nothing interesting

rebuildCall env (ArgInfo { ai_fun = fun, ai_args = rev_args, ai_rules = rules }) cont
  = do {  -- We've accumulated a simplified call in <fun,rev_args> 
          -- so try rewrite rules; see Note [RULEs apply to simplified arguments]
	  -- See also Note [Rules for recursive functions]
	; let args = reverse rev_args
              env' = zapSubstEnv env
	; mb_rule <- tryRules env rules fun args cont
	; case mb_rule of {
	     Just (n_args, rule_rhs) -> simplExprF env' rule_rhs $
                                        pushSimplifiedArgs env' (drop n_args args) cont ;
                 -- n_args says how many args the rule consumed
           ; Nothing -> rebuild env (mkApps (Var fun) args) cont      -- No rules
    } }
\end{code}

Note [RULES apply to simplified arguments]
~~~~~~~~~~~~~~~~~~~~~~~~~~~~~~~~~~~~~~~~~~
It's very desirable to try RULES once the arguments have been simplified, because
doing so ensures that rule cascades work in one pass.  Consider
   {-# RULES g (h x) = k x
             f (k x) = x #-}
   ...f (g (h x))...
Then we want to rewrite (g (h x)) to (k x) and only then try f's rules. If
we match f's rules against the un-simplified RHS, it won't match.  This 
makes a particularly big difference when superclass selectors are involved:
	op ($p1 ($p2 (df d)))
We want all this to unravel in one sweeep.

Note [Avoid redundant simplification]
~~~~~~~~~~~~~~~~~~~~~~~~~~~~~~~~~~~~~
Because RULES apply to simplified arguments, there's a danger of repeatedly
simplifying already-simplified arguments.  An important example is that of
	    (>>=) d e1 e2
Here e1, e2 are simplified before the rule is applied, but don't really
participate in the rule firing. So we mark them as Simplified to avoid
re-simplifying them.

Note [Shadowing]
~~~~~~~~~~~~~~~~
This part of the simplifier may break the no-shadowing invariant
Consider
        f (...(\a -> e)...) (case y of (a,b) -> e')
where f is strict in its second arg
If we simplify the innermost one first we get (...(\a -> e)...)
Simplifying the second arg makes us float the case out, so we end up with
        case y of (a,b) -> f (...(\a -> e)...) e'
So the output does not have the no-shadowing invariant.  However, there is
no danger of getting name-capture, because when the first arg was simplified
we used an in-scope set that at least mentioned all the variables free in its
static environment, and that is enough.

We can't just do innermost first, or we'd end up with a dual problem:
        case x of (a,b) -> f e (...(\a -> e')...)

I spent hours trying to recover the no-shadowing invariant, but I just could
not think of an elegant way to do it.  The simplifier is already knee-deep in
continuations.  We have to keep the right in-scope set around; AND we have
to get the effect that finding (error "foo") in a strict arg position will
discard the entire application and replace it with (error "foo").  Getting
all this at once is TOO HARD!


%************************************************************************
%*                                                                      *
                Rewrite rules
%*                                                                      *
%************************************************************************

\begin{code}
tryRules :: SimplEnv -> [CoreRule]
         -> Id -> [OutExpr] -> SimplCont 
	 -> SimplM (Maybe (Arity, CoreExpr))	     -- The arity is the number of
	    	   	  	  		     -- args consumed by the rule
tryRules env rules fn args call_cont
  | null rules
  = return Nothing
  | otherwise
  = do { case lookupRule (activeRule env) (getUnfoldingInRuleMatch env) 
                         (getInScope env) fn args rules of {
           Nothing               -> return Nothing ;   -- No rule matches
           Just (rule, rule_rhs) ->

             do { checkedTick (RuleFired (ru_name rule))
                ; dflags <- getDOptsSmpl
                ; trace_dump dflags rule rule_rhs $
                  return (Just (ruleArity rule, rule_rhs)) }}}
  where
    trace_dump dflags rule rule_rhs stuff
      | not (dopt Opt_D_dump_rule_firings dflags)
      , not (dopt Opt_D_dump_rule_rewrites dflags) = stuff

      | not (dopt Opt_D_dump_rule_rewrites dflags)
      = pprDefiniteTrace "Rule fired:" (ftext (ru_name rule)) stuff

      | otherwise
      = pprDefiniteTrace "Rule fired"
           (vcat [text "Rule:" <+> ftext (ru_name rule),
           	  text "Before:" <+> hang (ppr fn) 2 (sep (map pprParendExpr args)),
           	  text "After: " <+> pprCoreExpr rule_rhs,
           	  text "Cont:  " <+> ppr call_cont])
           stuff
\end{code}

Note [Rules for recursive functions]
~~~~~~~~~~~~~~~~~~~~~~~~~~~~~~~~~~~~
You might think that we shouldn't apply rules for a loop breaker:
doing so might give rise to an infinite loop, because a RULE is
rather like an extra equation for the function:
     RULE:           f (g x) y = x+y
     Eqn:            f a     y = a-y

But it's too drastic to disable rules for loop breakers.
Even the foldr/build rule would be disabled, because foldr
is recursive, and hence a loop breaker:
     foldr k z (build g) = g k z
So it's up to the programmer: rules can cause divergence


%************************************************************************
%*                                                                      *
                Rebuilding a case expression
%*                                                                      *
%************************************************************************

Note [Case elimination]
~~~~~~~~~~~~~~~~~~~~~~~
The case-elimination transformation discards redundant case expressions.
Start with a simple situation:

        case x# of      ===>   let y# = x# in e
          y# -> e

(when x#, y# are of primitive type, of course).  We can't (in general)
do this for algebraic cases, because we might turn bottom into
non-bottom!

The code in SimplUtils.prepareAlts has the effect of generalise this
idea to look for a case where we're scrutinising a variable, and we
know that only the default case can match.  For example:

        case x of
          0#      -> ...
          DEFAULT -> ...(case x of
                         0#      -> ...
                         DEFAULT -> ...) ...

Here the inner case is first trimmed to have only one alternative, the
DEFAULT, after which it's an instance of the previous case.  This
really only shows up in eliminating error-checking code.

Note that SimplUtils.mkCase combines identical RHSs.  So

        case e of       ===> case e of DEFAULT -> r
           True  -> r
           False -> r

Now again the case may be elminated by the CaseElim transformation.
This includes things like (==# a# b#)::Bool so that we simplify
      case ==# a# b# of { True -> x; False -> x }
to just
      x
This particular example shows up in default methods for
comparision operations (e.g. in (>=) for Int.Int32)

Note [CaseElimination: lifted case]
~~~~~~~~~~~~~~~~~~~~~~~~~~~~~~~~~~~
We also make sure that we deal with this very common case,
where x has a lifted type:

        case e of
          x -> ...x...

Here we are using the case as a strict let; if x is used only once
then we want to inline it.  We have to be careful that this doesn't
make the program terminate when it would have diverged before, so we
check that
        (a) 'e' is already evaluated (it may so if e is a variable)
	    Specifically we check (exprIsHNF e)
or
        (b) the scrutinee is a variable and 'x' is used strictly
or
        (c) 'x' is not used at all and e is ok-for-speculation

For the (c), consider
   case (case a ># b of { True -> (p,q); False -> (q,p) }) of
     r -> blah
The scrutinee is ok-for-speculation (it looks inside cases), but we do
not want to transform to
   let r = case a ># b of { True -> (p,q); False -> (q,p) }
   in blah
because that builds an unnecessary thunk.


Further notes about case elimination
~~~~~~~~~~~~~~~~~~~~~~~~~~~~~~~~~~~~
Consider:       test :: Integer -> IO ()
                test = print

Turns out that this compiles to:
    Print.test
      = \ eta :: Integer
          eta1 :: State# RealWorld ->
          case PrelNum.< eta PrelNum.zeroInteger of wild { __DEFAULT ->
          case hPutStr stdout
                 (PrelNum.jtos eta ($w[] @ Char))
                 eta1
          of wild1 { (# new_s, a4 #) -> PrelIO.lvl23 new_s  }}

Notice the strange '<' which has no effect at all. This is a funny one.
It started like this:

f x y = if x < 0 then jtos x
          else if y==0 then "" else jtos x

At a particular call site we have (f v 1).  So we inline to get

        if v < 0 then jtos x
        else if 1==0 then "" else jtos x

Now simplify the 1==0 conditional:

        if v<0 then jtos v else jtos v

Now common-up the two branches of the case:

        case (v<0) of DEFAULT -> jtos v

Why don't we drop the case?  Because it's strict in v.  It's technically
wrong to drop even unnecessary evaluations, and in practice they
may be a result of 'seq' so we *definitely* don't want to drop those.
I don't really know how to improve this situation.

\begin{code}
---------------------------------------------------------
--      Eliminate the case if possible

rebuildCase, reallyRebuildCase
   :: SimplEnv
   -> OutExpr          -- Scrutinee
   -> InId             -- Case binder
   -> [InAlt]          -- Alternatives (inceasing order)
   -> SimplCont
   -> SimplM (SimplEnv, OutExpr)

--------------------------------------------------
--      1. Eliminate the case if there's a known constructor
--------------------------------------------------

rebuildCase env scrut case_bndr alts cont
  | Lit lit <- scrut    -- No need for same treatment as constructors
                        -- because literals are inlined more vigorously
  = do  { tick (KnownBranch case_bndr)
        ; case findAlt (LitAlt lit) alts of
	    Nothing           -> missingAlt env case_bndr alts cont
	    Just (_, bs, rhs) -> simple_rhs bs rhs }

  | Just (con, ty_args, other_args) <- exprIsConApp_maybe (getUnfoldingInRuleMatch env) scrut
        -- Works when the scrutinee is a variable with a known unfolding
        -- as well as when it's an explicit constructor application
  = do  { tick (KnownBranch case_bndr)
        ; case findAlt (DataAlt con) alts of
	    Nothing  -> missingAlt env case_bndr alts cont
            Just (DEFAULT, bs, rhs) -> simple_rhs bs rhs
	    Just (_, bs, rhs)       -> knownCon env scrut con ty_args other_args 
                                                case_bndr bs rhs cont
	}
  where
    simple_rhs bs rhs = ASSERT( null bs ) 
                        do { env' <- simplNonRecX env case_bndr scrut
    	                   ; simplExprF env' rhs cont }


--------------------------------------------------
--      2. Eliminate the case if scrutinee is evaluated
--------------------------------------------------

rebuildCase env scrut case_bndr [(_, bndrs, rhs)] cont
  -- See if we can get rid of the case altogether
  -- See Note [Case elimination] 
  -- mkCase made sure that if all the alternatives are equal,
  -- then there is now only one (DEFAULT) rhs
 | all isDeadBinder bndrs       -- bndrs are [InId]

 , if isUnLiftedType (idType case_bndr)
   then ok_for_spec         -- Satisfy the let-binding invariant
   else elim_lifted
  = do  { tick (CaseElim case_bndr)
        ; env' <- simplNonRecX env case_bndr scrut
          -- If case_bndr is deads, simplNonRecX will discard
        ; simplExprF env' rhs cont }
  where
    elim_lifted   -- See Note [Case elimination: lifted case]
      = exprIsHNF scrut
     || (strict_case_bndr && scrut_is_var scrut) 
              -- The case binder is going to be evaluated later,
              -- and the scrutinee is a simple variable

     || (is_plain_seq && ok_for_spec)
              -- Note: not the same as exprIsHNF

    ok_for_spec      = exprOkForSpeculation scrut
    is_plain_seq     = isDeadBinder case_bndr	-- Evaluation *only* for effect
    strict_case_bndr = isStrictDmd (idDemandInfo case_bndr)

    scrut_is_var (Cast s _) = scrut_is_var s
    scrut_is_var (Var _)    = True
    scrut_is_var _          = False


--------------------------------------------------
--      3. Try seq rules; see Note [User-defined RULES for seq] in MkId
--------------------------------------------------

rebuildCase env scrut case_bndr alts@[(_, bndrs, rhs)] cont
  | all isDeadBinder (case_bndr : bndrs)  -- So this is just 'seq'
  = do { let rhs' = substExpr (text "rebuild-case") env rhs
             out_args = [Type (substTy env (idType case_bndr)), 
	     	         Type (exprType rhs'), scrut, rhs']
	     	      -- Lazily evaluated, so we don't do most of this

       ; rule_base <- getSimplRules
       ; mb_rule <- tryRules env (getRules rule_base seqId) seqId out_args cont
       ; case mb_rule of 
           Just (n_args, res) -> simplExprF (zapSubstEnv env) 
	   	       		    	    (mkApps res (drop n_args out_args))
                                            cont
	   Nothing -> reallyRebuildCase env scrut case_bndr alts cont }

rebuildCase env scrut case_bndr alts cont
  = reallyRebuildCase env scrut case_bndr alts cont

--------------------------------------------------
--      3. Catch-all case
--------------------------------------------------

reallyRebuildCase env scrut case_bndr alts cont
  = do  {       -- Prepare the continuation;
                -- The new subst_env is in place
          (env', dup_cont, nodup_cont) <- prepareCaseCont env alts cont

        -- Simplify the alternatives
        ; (scrut', case_bndr', alts') <- simplAlts env' scrut case_bndr alts dup_cont

	-- Check for empty alternatives
	; if null alts' then missingAlt env case_bndr alts cont
	  else do
        { dflags <- getDOptsSmpl
        ; case_expr <- mkCase dflags scrut' case_bndr' alts'

	-- Notice that rebuild gets the in-scope set from env', not alt_env
	-- (which in any case is only build in simplAlts)
	-- The case binder *not* scope over the whole returned case-expression
	; rebuild env' case_expr nodup_cont } }
\end{code}

simplCaseBinder checks whether the scrutinee is a variable, v.  If so,
try to eliminate uses of v in the RHSs in favour of case_bndr; that
way, there's a chance that v will now only be used once, and hence
inlined.

Historical note: we use to do the "case binder swap" in the Simplifier
so there were additional complications if the scrutinee was a variable.
Now the binder-swap stuff is done in the occurrence analyer; see
OccurAnal Note [Binder swap].

Note [zapOccInfo]
~~~~~~~~~~~~~~~~~
If the case binder is not dead, then neither are the pattern bound
variables:  
        case <any> of x { (a,b) ->
        case x of { (p,q) -> p } }
Here (a,b) both look dead, but come alive after the inner case is eliminated.
The point is that we bring into the envt a binding
        let x = (a,b)
after the outer case, and that makes (a,b) alive.  At least we do unless
the case binder is guaranteed dead.

In practice, the scrutinee is almost always a variable, so we pretty
much always zap the OccInfo of the binders.  It doesn't matter much though.

Note [Improving seq]
~~~~~~~~~~~~~~~~~~~
Consider
        type family F :: * -> *
        type instance F Int = Int

        ... case e of x { DEFAULT -> rhs } ...

where x::F Int.  Then we'd like to rewrite (F Int) to Int, getting

        case e `cast` co of x'::Int
           I# x# -> let x = x' `cast` sym co
                    in rhs

so that 'rhs' can take advantage of the form of x'.  

Notice that Note [Case of cast] (in OccurAnal) may then apply to the result. 

Nota Bene: We only do the [Improving seq] transformation if the 
case binder 'x' is actually used in the rhs; that is, if the case 
is *not* a *pure* seq.  
  a) There is no point in adding the cast to a pure seq.
  b) There is a good reason not to: doing so would interfere 
     with seq rules (Note [Built-in RULES for seq] in MkId).
     In particular, this [Improving seq] thing *adds* a cast
     while [Built-in RULES for seq] *removes* one, so they
     just flip-flop.

You might worry about 
   case v of x { __DEFAULT ->
      ... case (v `cast` co) of y { I# -> ... }}
This is a pure seq (since x is unused), so [Improving seq] won't happen.
But it's ok: the simplifier will replace 'v' by 'x' in the rhs to get
   case v of x { __DEFAULT ->
      ... case (x `cast` co) of y { I# -> ... }}
Now the outer case is not a pure seq, so [Improving seq] will happen,
and then the inner case will disappear.

The need for [Improving seq] showed up in Roman's experiments.  Example:
  foo :: F Int -> Int -> Int
  foo t n = t `seq` bar n
     where
       bar 0 = 0
       bar n = bar (n - case t of TI i -> i)
Here we'd like to avoid repeated evaluating t inside the loop, by
taking advantage of the `seq`.

At one point I did transformation in LiberateCase, but it's more
robust here.  (Otherwise, there's a danger that we'll simply drop the
'seq' altogether, before LiberateCase gets to see it.)

\begin{code}
simplAlts :: SimplEnv
          -> OutExpr
          -> InId                       -- Case binder
          -> [InAlt]			-- Non-empty
	  -> SimplCont
          -> SimplM (OutExpr, OutId, [OutAlt])  -- Includes the continuation
-- Like simplExpr, this just returns the simplified alternatives;
-- it does not return an environment

simplAlts env scrut case_bndr alts cont'
  = -- pprTrace "simplAlts" (ppr alts $$ ppr (seTvSubst env)) $
    do  { let env0 = zapFloats env

        ; (env1, case_bndr1) <- simplBinder env0 case_bndr

        ; fam_envs <- getFamEnvs
	; (alt_env', scrut', case_bndr') <- improveSeq fam_envs env1 scrut 
						       case_bndr case_bndr1 alts

        ; (imposs_deflt_cons, in_alts) <- prepareAlts scrut' case_bndr' alts

	; let mb_var_scrut = case scrut' of { Var v -> Just v; _ -> Nothing }
        ; alts' <- mapM (simplAlt alt_env' mb_var_scrut
                             imposs_deflt_cons case_bndr' cont') in_alts
        ; return (scrut', case_bndr', alts') }


------------------------------------
improveSeq :: (FamInstEnv, FamInstEnv) -> SimplEnv
	   -> OutExpr -> InId -> OutId -> [InAlt]
	   -> SimplM (SimplEnv, OutExpr, OutId)
-- Note [Improving seq]
improveSeq fam_envs env scrut case_bndr case_bndr1 [(DEFAULT,_,_)]
  | not (isDeadBinder case_bndr)	-- Not a pure seq!  See Note [Improving seq]
  , Just (co, ty2) <- topNormaliseType fam_envs (idType case_bndr1)
  = do { case_bndr2 <- newId (fsLit "nt") ty2
        ; let rhs  = DoneEx (Var case_bndr2 `Cast` mkSymCo co)
              env2 = extendIdSubst env case_bndr rhs
        ; return (env2, scrut `Cast` co, case_bndr2) }

improveSeq _ env scrut _ case_bndr1 _
  = return (env, scrut, case_bndr1)


------------------------------------
simplAlt :: SimplEnv
	 -> Maybe OutId    -- Scrutinee
         -> [AltCon]       -- These constructors can't be present when
                           -- matching the DEFAULT alternative
         -> OutId          -- The case binder
         -> SimplCont
         -> InAlt
         -> SimplM OutAlt

simplAlt env scrut imposs_deflt_cons case_bndr' cont' (DEFAULT, bndrs, rhs)
  = ASSERT( null bndrs )
    do  { let env' = addBinderUnfolding env scrut case_bndr' 
                                        (mkOtherCon imposs_deflt_cons)
                -- Record the constructors that the case-binder *can't* be.
        ; rhs' <- simplExprC env' rhs cont'
        ; return (DEFAULT, [], rhs') }

simplAlt env scrut _ case_bndr' cont' (LitAlt lit, bndrs, rhs)
  = ASSERT( null bndrs )
    do  { let env' = addBinderUnfolding env scrut case_bndr' 
                                        (mkSimpleUnfolding (Lit lit))
        ; rhs' <- simplExprC env' rhs cont'
        ; return (LitAlt lit, [], rhs') }

simplAlt env scrut _ case_bndr' cont' (DataAlt con, vs, rhs)
  = do  {       -- Deal with the pattern-bound variables
                -- Mark the ones that are in ! positions in the
                -- data constructor as certainly-evaluated.
                -- NB: simplLamBinders preserves this eval info
          let vs_with_evals = add_evals (dataConRepStrictness con)
        ; (env', vs') <- simplLamBndrs env vs_with_evals

                -- Bind the case-binder to (con args)
        ; let inst_tys' = tyConAppArgs (idType case_bndr')
              con_args  = map Type inst_tys' ++ varsToCoreExprs vs'
              unf       = mkSimpleUnfolding (mkConApp con con_args)
              env''     = addBinderUnfolding env' scrut case_bndr' unf

        ; rhs' <- simplExprC env'' rhs cont'
        ; return (DataAlt con, vs', rhs') }
  where
        -- add_evals records the evaluated-ness of the bound variables of
        -- a case pattern.  This is *important*.  Consider
        --      data T = T !Int !Int
        --
        --      case x of { T a b -> T (a+1) b }
        --
        -- We really must record that b is already evaluated so that we don't
        -- go and re-evaluate it when constructing the result.
        -- See Note [Data-con worker strictness] in MkId.lhs
    add_evals the_strs
        = go vs the_strs
        where
          go [] [] = []
          go (v:vs') strs | isTyVar v = v : go vs' strs
          go (v:vs') (str:strs)
            | isMarkedStrict str = evald_v  : go vs' strs
            | otherwise          = zapped_v : go vs' strs
            where
              zapped_v = zapBndrOccInfo keep_occ_info v
              evald_v  = zapped_v `setIdUnfolding` evaldUnfolding
          go _ _ = pprPanic "cat_evals" (ppr con $$ ppr vs $$ ppr the_strs)

	-- See Note [zapOccInfo]
        -- zap_occ_info: if the case binder is alive, then we add the unfolding
        --      case_bndr = C vs
        -- to the envt; so vs are now very much alive
        -- Note [Aug06] I can't see why this actually matters, but it's neater
        --        case e of t { (a,b) -> ...(case t of (p,q) -> p)... }
        --   ==>  case e of t { (a,b) -> ...(a)... }
        -- Look, Ma, a is alive now.
    keep_occ_info = isDeadBinder case_bndr' && isNothing scrut

addBinderUnfolding :: SimplEnv -> Maybe OutId -> Id -> Unfolding -> SimplEnv
addBinderUnfolding env scrut bndr unf
  = case scrut of
       Just v -> modifyInScope env1 (v `setIdUnfolding` unf)
       _      -> env1
  where
    env1 = modifyInScope env bndr_w_unf
    bndr_w_unf = bndr `setIdUnfolding` unf

zapBndrOccInfo :: Bool -> Id -> Id
-- Consider  case e of b { (a,b) -> ... }
-- Then if we bind b to (a,b) in "...", and b is not dead,
-- then we must zap the deadness info on a,b
zapBndrOccInfo keep_occ_info pat_id
  | keep_occ_info = pat_id
  | otherwise     = zapIdOccInfo pat_id
\end{code}

Note [Add unfolding for scrutinee]
~~~~~~~~~~~~~~~~~~~~~~~~~~~~~~~~~~
In general it's unlikely that a variable scrutinee will appear 
in the case alternatives   case x of { ...x unlikely to appear... }
because the binder-swap in OccAnal has got rid of all such occcurrences
See Note [Binder swap] in OccAnal.

BUT it is still VERY IMPORTANT to add a suitable unfolding for a
variable scrutinee, in simplAlt.  Here's why
   case x of y
     (a,b) -> case b of c
                I# v -> ...(f y)...
There is no occurrence of 'b' in the (...(f y)...).  But y gets
the unfolding (a,b), and *that* mentions b.  If f has a RULE
    RULE f (p, I# q) = ...
we want that rule to match, so we must extend the in-scope env with a
suitable unfolding for 'y'.  It's *essential* for rule matching; but
it's also good for case-elimintation -- suppose that 'f' was inlined
and did multi-level case analysis, then we'd solve it in one
simplifier sweep instead of two.

Exactly the same issue arises in SpecConstr; 
see Note [Add scrutinee to ValueEnv too] in SpecConstr

%************************************************************************
%*                                                                      *
\subsection{Known constructor}
%*                                                                      *
%************************************************************************

We are a bit careful with occurrence info.  Here's an example

        (\x* -> case x of (a*, b) -> f a) (h v, e)

where the * means "occurs once".  This effectively becomes
        case (h v, e) of (a*, b) -> f a)
and then
        let a* = h v; b = e in f a
and then
        f (h v)

All this should happen in one sweep.

\begin{code}
knownCon :: SimplEnv		
         -> OutExpr				-- The scrutinee
         -> DataCon -> [OutType] -> [OutExpr]	-- The scrutinee (in pieces)
         -> InId -> [InBndr] -> InExpr		-- The alternative
         -> SimplCont
         -> SimplM (SimplEnv, OutExpr)

knownCon env scrut dc dc_ty_args dc_args bndr bs rhs cont
  = do  { env'  <- bind_args env bs dc_args
        ; env'' <- bind_case_bndr env'
        ; simplExprF env'' rhs cont }
  where
    zap_occ = zapBndrOccInfo (isDeadBinder bndr)    -- bndr is an InId

                  -- Ugh!
    bind_args env' [] _  = return env'

    bind_args env' (b:bs') (Type ty : args)
      = ASSERT( isTyVar b )
        bind_args (extendTvSubst env' b ty) bs' args

    bind_args env' (b:bs') (arg : args)
      = ASSERT( isId b )
        do { let b' = zap_occ b
             -- Note that the binder might be "dead", because it doesn't
             -- occur in the RHS; and simplNonRecX may therefore discard
             -- it via postInlineUnconditionally.
             -- Nevertheless we must keep it if the case-binder is alive,
             -- because it may be used in the con_app.  See Note [zapOccInfo]
           ; env'' <- simplNonRecX env' b' arg
           ; bind_args env'' bs' args }

    bind_args _ _ _ =
      pprPanic "bind_args" $ ppr dc $$ ppr bs $$ ppr dc_args $$
                             text "scrut:" <+> ppr scrut

       -- It's useful to bind bndr to scrut, rather than to a fresh
       -- binding      x = Con arg1 .. argn
       -- because very often the scrut is a variable, so we avoid
       -- creating, and then subsequently eliminating, a let-binding
       -- BUT, if scrut is a not a variable, we must be careful
       -- about duplicating the arg redexes; in that case, make
       -- a new con-app from the args
    bind_case_bndr env
      | isDeadBinder bndr   = return env
      | exprIsTrivial scrut = return (extendIdSubst env bndr (DoneEx scrut))
      | otherwise           = do { dc_args <- mapM (simplVar env) bs
      			      	         -- dc_ty_args are aready OutTypes, 
					 -- but bs are InBndrs
		    	         ; let con_app = Var (dataConWorkId dc) 
                          			 `mkTyApps` dc_ty_args      
                          			 `mkApps`   dc_args
      			         ; simplNonRecX env bndr con_app }
  
-------------------
missingAlt :: SimplEnv -> Id -> [InAlt] -> SimplCont -> SimplM (SimplEnv, OutExpr)
   		-- This isn't strictly an error, although it is unusual. 
		-- It's possible that the simplifer might "see" that 
		-- an inner case has no accessible alternatives before 
		-- it "sees" that the entire branch of an outer case is 
		-- inaccessible.  So we simply put an error case here instead.
missingAlt env case_bndr alts cont
  = WARN( True, ptext (sLit "missingAlt") <+> ppr case_bndr )
    return (env, mkImpossibleExpr res_ty)
  where
    res_ty = contResultType env (substTy env (coreAltsType alts)) cont
\end{code}


%************************************************************************
%*                                                                      *
\subsection{Duplicating continuations}
%*                                                                      *
%************************************************************************

\begin{code}
prepareCaseCont :: SimplEnv
                -> [InAlt] -> SimplCont
                -> SimplM (SimplEnv, SimplCont, SimplCont)
-- We are considering
--     K[case _ of { p1 -> r1; ...; pn -> rn }] 
-- where K is some enclosing continuation for the case
-- Goal: split K into two pieces Kdup,Knodup so that
-- 	 a) Kdup can be duplicated
--	 b) Knodup[Kdup[e]] = K[e]
-- The idea is that we'll transform thus:
--          Knodup[ (case _ of { p1 -> Kdup[r1]; ...; pn -> Kdup[rn] }
--
-- We also return some extra bindings in SimplEnv (that scope over 
-- the entire continuation)

prepareCaseCont env alts cont 
  | many_alts alts = mkDupableCont env cont 
  | otherwise      = return (env, cont, mkBoringStop)
  where
    many_alts :: [InAlt] -> Bool  -- True iff strictly > 1 non-bottom alternative
    many_alts []  = False   	  -- See Note [Bottom alternatives]
    many_alts [_] = False
    many_alts (alt:alts) 
      | is_bot_alt alt = many_alts alts   
      | otherwise      = not (all is_bot_alt alts)
  
    is_bot_alt (_,_,rhs) = exprIsBottom rhs
\end{code}

Note [Bottom alternatives]
~~~~~~~~~~~~~~~~~~~~~~~~~~
When we have
     case (case x of { A -> error .. ; B -> e; C -> error ..) 
       of alts
then we can just duplicate those alts because the A and C cases
will disappear immediately.  This is more direct than creating
join points and inlining them away; and in some cases we would
not even create the join points (see Note [Single-alternative case])
and we would keep the case-of-case which is silly.  See Trac #4930.

\begin{code}
mkDupableCont :: SimplEnv -> SimplCont
              -> SimplM (SimplEnv, SimplCont, SimplCont)

mkDupableCont env cont
  | contIsDupable cont
  = return (env, cont, mkBoringStop)

mkDupableCont _   (Stop {}) = panic "mkDupableCont"     -- Handled by previous eqn

mkDupableCont env (CoerceIt ty cont)
  = do  { (env', dup, nodup) <- mkDupableCont env cont
        ; return (env', CoerceIt ty dup, nodup) }

-- Duplicating ticks for now, not sure if this is good or not
mkDupableCont env cont@(TickIt{})
  = return (env, mkBoringStop, cont)

mkDupableCont env cont@(StrictBind {})
  =  return (env, mkBoringStop, cont)
        -- See Note [Duplicating StrictBind]

mkDupableCont env (StrictArg info cci cont)
        -- See Note [Duplicating StrictArg]
  = do { (env', dup, nodup) <- mkDupableCont env cont
       ; (env'', args')     <- mapAccumLM (makeTrivial NotTopLevel) env' (ai_args info)
       ; return (env'', StrictArg (info { ai_args = args' }) cci dup, nodup) }

mkDupableCont env (ApplyTo _ arg se cont)
  =     -- e.g.         [...hole...] (...arg...)
        --      ==>
        --              let a = ...arg...
        --              in [...hole...] a
    do  { (env', dup_cont, nodup_cont) <- mkDupableCont env cont
        ; arg' <- simplExpr (se `setInScope` env') arg
        ; (env'', arg'') <- makeTrivial NotTopLevel env' arg'
        ; let app_cont = ApplyTo OkToDup arg'' (zapSubstEnv env'') dup_cont
        ; return (env'', app_cont, nodup_cont) }

mkDupableCont env cont@(Select _ case_bndr [(_, bs, _rhs)] _ _)
--  See Note [Single-alternative case]
--  | not (exprIsDupable rhs && contIsDupable case_cont)
--  | not (isDeadBinder case_bndr)
  | all isDeadBinder bs  -- InIds
    && not (isUnLiftedType (idType case_bndr))
    -- Note [Single-alternative-unlifted]
  = return (env, mkBoringStop, cont)

mkDupableCont env (Select _ case_bndr alts se cont)
  =     -- e.g.         (case [...hole...] of { pi -> ei })
        --      ===>
        --              let ji = \xij -> ei
        --              in case [...hole...] of { pi -> ji xij }
    do  { tick (CaseOfCase case_bndr)
        ; (env', dup_cont, nodup_cont) <- prepareCaseCont env alts cont
                -- NB: We call prepareCaseCont here.  If there is only one
		-- alternative, then dup_cont may be big, but that's ok
		-- becuase we push it into the single alternative, and then
		-- use mkDupableAlt to turn that simplified alternative into
		-- a join point if it's too big to duplicate.
		-- And this is important: see Note [Fusing case continuations]

        ; let alt_env = se `setInScope` env'
        ; (alt_env', case_bndr') <- simplBinder alt_env case_bndr
        ; alts' <- mapM (simplAlt alt_env' Nothing [] case_bndr' dup_cont) alts
        -- Safe to say that there are no handled-cons for the DEFAULT case
                -- NB: simplBinder does not zap deadness occ-info, so
                -- a dead case_bndr' will still advertise its deadness
                -- This is really important because in
                --      case e of b { (# p,q #) -> ... }
                -- b is always dead, and indeed we are not allowed to bind b to (# p,q #),
                -- which might happen if e was an explicit unboxed pair and b wasn't marked dead.
                -- In the new alts we build, we have the new case binder, so it must retain
                -- its deadness.
        -- NB: we don't use alt_env further; it has the substEnv for
        --     the alternatives, and we don't want that

        ; (env'', alts'') <- mkDupableAlts env' case_bndr' alts'
        ; return (env'',  -- Note [Duplicated env]
                  Select OkToDup case_bndr' alts'' (zapSubstEnv env'') mkBoringStop,
                  nodup_cont) }


mkDupableAlts :: SimplEnv -> OutId -> [InAlt]
              -> SimplM (SimplEnv, [InAlt])
-- Absorbs the continuation into the new alternatives

mkDupableAlts env case_bndr' the_alts
  = go env the_alts
  where
    go env0 [] = return (env0, [])
    go env0 (alt:alts)
        = do { (env1, alt') <- mkDupableAlt env0 case_bndr' alt
             ; (env2, alts') <- go env1 alts
             ; return (env2, alt' : alts' ) }

mkDupableAlt :: SimplEnv -> OutId -> (AltCon, [CoreBndr], CoreExpr)
              -> SimplM (SimplEnv, (AltCon, [CoreBndr], CoreExpr))
mkDupableAlt env case_bndr (con, bndrs', rhs')
  | exprIsDupable rhs'  -- Note [Small alternative rhs]
  = return (env, (con, bndrs', rhs'))
  | otherwise
  = do  { let rhs_ty'  = exprType rhs'
    	      scrut_ty = idType case_bndr
    	      case_bndr_w_unf	
                = case con of 
		      DEFAULT    -> case_bndr					
	      	      DataAlt dc -> setIdUnfolding case_bndr unf
		      	  where
			     	 -- See Note [Case binders and join points]
		      	     unf = mkInlineUnfolding Nothing rhs
		      	     rhs = mkConApp dc (map Type (tyConAppArgs scrut_ty)
			     	   	        ++ varsToCoreExprs bndrs')

		      LitAlt {} -> WARN( True, ptext (sLit "mkDupableAlt")
		      	     	   	        <+> ppr case_bndr <+> ppr con )
			           case_bndr
		      	   -- The case binder is alive but trivial, so why has 
		      	   -- it not been substituted away?

              used_bndrs' | isDeadBinder case_bndr = filter abstract_over bndrs'
			  | otherwise		   = bndrs' ++ [case_bndr_w_unf]
	      
              abstract_over bndr
                  | isTyVar bndr = True -- Abstract over all type variables just in case
                  | otherwise    = not (isDeadBinder bndr)
                        -- The deadness info on the new Ids is preserved by simplBinders

        ; (final_bndrs', final_args)    -- Note [Join point abstraction]
                <- if (any isId used_bndrs')
                   then return (used_bndrs', varsToCoreExprs used_bndrs')
                    else do { rw_id <- newId (fsLit "w") realWorldStatePrimTy
                            ; return ([rw_id], [Var realWorldPrimId]) }

        ; join_bndr <- newId (fsLit "$j") (mkPiTypes final_bndrs' rhs_ty')
                -- Note [Funky mkPiTypes]

        ; let   -- We make the lambdas into one-shot-lambdas.  The
                -- join point is sure to be applied at most once, and doing so
                -- prevents the body of the join point being floated out by
                -- the full laziness pass
                really_final_bndrs     = map one_shot final_bndrs'
                one_shot v | isId v    = setOneShotLambda v
                           | otherwise = v
                join_rhs   = mkLams really_final_bndrs rhs'
                join_arity = exprArity join_rhs
                join_call  = mkApps (Var join_bndr) final_args

	; env' <- addPolyBind NotTopLevel env (NonRec (join_bndr `setIdArity` join_arity) join_rhs)
        ; return (env', (con, bndrs', join_call)) }
                -- See Note [Duplicated env]
\end{code}

Note [Fusing case continuations]
~~~~~~~~~~~~~~~~~~~~~~~~~~~~~~~~
It's important to fuse two successive case continuations when the
first has one alternative.  That's why we call prepareCaseCont here.
Consider this, which arises from thunk splitting (see Note [Thunk
splitting] in WorkWrap):

      let
	x* = case (case v of {pn -> rn}) of 
               I# a -> I# a
      in body

The simplifier will find
    (Var v) with continuation  
            Select (pn -> rn) (
            Select [I# a -> I# a] (
            StrictBind body Stop

So we'll call mkDupableCont on 
   Select [I# a -> I# a] (StrictBind body Stop)
There is just one alternative in the first Select, so we want to
simplify the rhs (I# a) with continuation (StricgtBind body Stop)
Supposing that body is big, we end up with
	  let $j a = <let x = I# a in body> 
          in case v of { pn -> case rn of 
                                 I# a -> $j a }
This is just what we want because the rn produces a box that
the case rn cancels with.  

See Trac #4957 a fuller example.

Note [Case binders and join points]
~~~~~~~~~~~~~~~~~~~~~~~~~~~~~~~~~~~
Consider this 
   case (case .. ) of c {
     I# c# -> ....c....

If we make a join point with c but not c# we get
  $j = \c -> ....c....

But if later inlining scrutines the c, thus

  $j = \c -> ... case c of { I# y -> ... } ...

we won't see that 'c' has already been scrutinised.  This actually
happens in the 'tabulate' function in wave4main, and makes a significant
difference to allocation.

An alternative plan is this:

   $j = \c# -> let c = I# c# in ...c....

but that is bad if 'c' is *not* later scrutinised.  

So instead we do both: we pass 'c' and 'c#' , and record in c's inlining
(an InlineRule) that it's really I# c#, thus
   
   $j = \c# -> \c[=I# c#] -> ...c....

Absence analysis may later discard 'c'.

NB: take great care when doing strictness analysis; 
    see Note [Lamba-bound unfoldings] in DmdAnal.

Also note that we can still end up passing stuff that isn't used.  Before
strictness analysis we have
   let $j x y c{=(x,y)} = (h c, ...)
   in ...
After strictness analysis we see that h is strict, we end up with
   let $j x y c{=(x,y)} = ($wh x y, ...)
and c is unused.
   
Note [Duplicated env]
~~~~~~~~~~~~~~~~~~~~~
Some of the alternatives are simplified, but have not been turned into a join point
So they *must* have an zapped subst-env.  So we can't use completeNonRecX to
bind the join point, because it might to do PostInlineUnconditionally, and
we'd lose that when zapping the subst-env.  We could have a per-alt subst-env,
but zapping it (as we do in mkDupableCont, the Select case) is safe, and
at worst delays the join-point inlining.

Note [Small alternative rhs]
~~~~~~~~~~~~~~~~~~~~~~~~~~~~
It is worth checking for a small RHS because otherwise we
get extra let bindings that may cause an extra iteration of the simplifier to
inline back in place.  Quite often the rhs is just a variable or constructor.
The Ord instance of Maybe in PrelMaybe.lhs, for example, took several extra
iterations because the version with the let bindings looked big, and so wasn't
inlined, but after the join points had been inlined it looked smaller, and so
was inlined.

NB: we have to check the size of rhs', not rhs.
Duplicating a small InAlt might invalidate occurrence information
However, if it *is* dupable, we return the *un* simplified alternative,
because otherwise we'd need to pair it up with an empty subst-env....
but we only have one env shared between all the alts.
(Remember we must zap the subst-env before re-simplifying something).
Rather than do this we simply agree to re-simplify the original (small) thing later.

Note [Funky mkPiTypes]
~~~~~~~~~~~~~~~~~~~~~~
Notice the funky mkPiTypes.  If the contructor has existentials
it's possible that the join point will be abstracted over
type varaibles as well as term variables.
 Example:  Suppose we have
        data T = forall t.  C [t]
 Then faced with
        case (case e of ...) of
            C t xs::[t] -> rhs
 We get the join point
        let j :: forall t. [t] -> ...
            j = /\t \xs::[t] -> rhs
        in
        case (case e of ...) of
            C t xs::[t] -> j t xs

Note [Join point abstaction]
~~~~~~~~~~~~~~~~~~~~~~~~~~~~
If we try to lift a primitive-typed something out
for let-binding-purposes, we will *caseify* it (!),
with potentially-disastrous strictness results.  So
instead we turn it into a function: \v -> e
where v::State# RealWorld#.  The value passed to this function
is realworld#, which generates (almost) no code.

There's a slight infelicity here: we pass the overall
case_bndr to all the join points if it's used in *any* RHS,
because we don't know its usage in each RHS separately

We used to say "&& isUnLiftedType rhs_ty'" here, but now
we make the join point into a function whenever used_bndrs'
is empty.  This makes the join-point more CPR friendly.
Consider:       let j = if .. then I# 3 else I# 4
                in case .. of { A -> j; B -> j; C -> ... }

Now CPR doesn't w/w j because it's a thunk, so
that means that the enclosing function can't w/w either,
which is a lose.  Here's the example that happened in practice:
        kgmod :: Int -> Int -> Int
        kgmod x y = if x > 0 && y < 0 || x < 0 && y > 0
                    then 78
                    else 5

I have seen a case alternative like this:
        True -> \v -> ...
It's a bit silly to add the realWorld dummy arg in this case, making
        $j = \s v -> ...
           True -> $j s
(the \v alone is enough to make CPR happy) but I think it's rare

Note [Duplicating StrictArg]
~~~~~~~~~~~~~~~~~~~~~~~~~~~~
The original plan had (where E is a big argument)
e.g.    f E [..hole..]
        ==>     let $j = \a -> f E a
                in $j [..hole..]

But this is terrible! Here's an example:
        && E (case x of { T -> F; F -> T })
Now, && is strict so we end up simplifying the case with
an ArgOf continuation.  If we let-bind it, we get
        let $j = \v -> && E v
        in simplExpr (case x of { T -> F; F -> T })
                     (ArgOf (\r -> $j r)
And after simplifying more we get
        let $j = \v -> && E v
        in case x of { T -> $j F; F -> $j T }
Which is a Very Bad Thing

What we do now is this
	f E [..hole..]
 	==> 	let a = E
		in f a [..hole..]
Now if the thing in the hole is a case expression (which is when
we'll call mkDupableCont), we'll push the function call into the
branches, which is what we want.  Now RULES for f may fire, and
call-pattern specialisation.  Here's an example from Trac #3116
     go (n+1) (case l of
           	 1  -> bs'
           	 _  -> Chunk p fpc (o+1) (l-1) bs')
If we can push the call for 'go' inside the case, we get
call-pattern specialisation for 'go', which is *crucial* for 
this program.

Here is the (&&) example: 
        && E (case x of { T -> F; F -> T })
  ==>   let a = E in 
        case x of { T -> && a F; F -> && a T }
Much better!

Notice that 
  * Arguments to f *after* the strict one are handled by 
    the ApplyTo case of mkDupableCont.  Eg
	f [..hole..] E

  * We can only do the let-binding of E because the function
    part of a StrictArg continuation is an explicit syntax
    tree.  In earlier versions we represented it as a function
    (CoreExpr -> CoreEpxr) which we couldn't take apart.

Do *not* duplicate StrictBind and StritArg continuations.  We gain
nothing by propagating them into the expressions, and we do lose a
lot.  

The desire not to duplicate is the entire reason that
mkDupableCont returns a pair of continuations.

Note [Duplicating StrictBind]
~~~~~~~~~~~~~~~~~~~~~~~~~~~~~
Unlike StrictArg, there doesn't seem anything to gain from
duplicating a StrictBind continuation, so we don't.


Note [Single-alternative cases]
~~~~~~~~~~~~~~~~~~~~~~~~~~~~~~~
This case is just like the ArgOf case.  Here's an example:
        data T a = MkT !a
        ...(MkT (abs x))...
Then we get
        case (case x of I# x' ->
              case x' <# 0# of
                True  -> I# (negate# x')
                False -> I# x') of y {
          DEFAULT -> MkT y
Because the (case x) has only one alternative, we'll transform to
        case x of I# x' ->
        case (case x' <# 0# of
                True  -> I# (negate# x')
                False -> I# x') of y {
          DEFAULT -> MkT y
But now we do *NOT* want to make a join point etc, giving
        case x of I# x' ->
        let $j = \y -> MkT y
        in case x' <# 0# of
                True  -> $j (I# (negate# x'))
                False -> $j (I# x')
In this case the $j will inline again, but suppose there was a big
strict computation enclosing the orginal call to MkT.  Then, it won't
"see" the MkT any more, because it's big and won't get duplicated.
And, what is worse, nothing was gained by the case-of-case transform.

So, in circumstances like these, we don't want to build join points
and push the outer case into the branches of the inner one. Instead,
don't duplicate the continuation. 

When should we use this strategy?  We should not use it on *every*
single-alternative case:
  e.g.  case (case ....) of (a,b) -> (# a,b #)
Here we must push the outer case into the inner one!
Other choices:

   * Match [(DEFAULT,_,_)], but in the common case of Int,
     the alternative-filling-in code turned the outer case into
                case (...) of y { I# _ -> MkT y }

   * Match on single alternative plus (not (isDeadBinder case_bndr))
     Rationale: pushing the case inwards won't eliminate the construction.
     But there's a risk of
                case (...) of y { (a,b) -> let z=(a,b) in ... }
     Now y looks dead, but it'll come alive again.  Still, this
     seems like the best option at the moment.

   * Match on single alternative plus (all (isDeadBinder bndrs))
     Rationale: this is essentially  seq.

   * Match when the rhs is *not* duplicable, and hence would lead to a
     join point.  This catches the disaster-case above.  We can test
     the *un-simplified* rhs, which is fine.  It might get bigger or
     smaller after simplification; if it gets smaller, this case might
     fire next time round.  NB also that we must test contIsDupable
     case_cont *too, because case_cont might be big!

     HOWEVER: I found that this version doesn't work well, because
     we can get         let x = case (...) of { small } in ...case x...
     When x is inlined into its full context, we find that it was a bad
     idea to have pushed the outer case inside the (...) case.

Note [Single-alternative-unlifted]
~~~~~~~~~~~~~~~~~~~~~~~~~~~~~~~~~~
Here's another single-alternative where we really want to do case-of-case:

data Mk1 = Mk1 Int# | Mk2 Int#

M1.f =
    \r [x_s74 y_s6X]
        case
            case y_s6X of tpl_s7m {
              M1.Mk1 ipv_s70 -> ipv_s70;
              M1.Mk2 ipv_s72 -> ipv_s72;
            }
        of
        wild_s7c
        { __DEFAULT ->
              case
                  case x_s74 of tpl_s7n {
                    M1.Mk1 ipv_s77 -> ipv_s77;
                    M1.Mk2 ipv_s79 -> ipv_s79;
                  }
              of
              wild1_s7b
              { __DEFAULT -> ==# [wild1_s7b wild_s7c];
              };
        };

So the outer case is doing *nothing at all*, other than serving as a
join-point.  In this case we really want to do case-of-case and decide
whether to use a real join point or just duplicate the continuation:

    let $j s7c = case x of
                   Mk1 ipv77 -> (==) s7c ipv77
                   Mk1 ipv79 -> (==) s7c ipv79
    in
    case y of 
      Mk1 ipv70 -> $j ipv70
      Mk2 ipv72 -> $j ipv72

Hence: check whether the case binder's type is unlifted, because then
the outer case is *not* a seq.<|MERGE_RESOLUTION|>--- conflicted
+++ resolved
@@ -982,25 +982,7 @@
 --  =  Coercion (syn (nth 0 g) ; co ; nth 1 g) 
 simplCoercionF env co cont 
   = do { co' <- simplCoercion env co
-<<<<<<< HEAD
        ; rebuild env (Coercion co') cont }
-=======
-       ; simpl_co co' cont }
-  where
-    simpl_co co (CoerceIt g cont)
-       = simpl_co new_co cont
-     where
-       -- g :: (s1 ~# s2) ~# (t1 ~#  t2)
-       -- g1 :: s1 ~# t1
-       -- g2 :: s2 ~# t2
-       new_co = mkSymCo g1 `mkTransCo` co `mkTransCo` g2
-       [_reflk, g1, g2] = decomposeCo 3 g
-            -- Remember, (~#) :: forall k. k -> k -> *
-            -- so it takes *three* arguments, not two
-
-    simpl_co co cont
-       = seqCo co `seq` rebuild env (Coercion co) cont
->>>>>>> 1d47564e
 
 simplCoercion :: SimplEnv -> InCoercion -> SimplM OutCoercion
 simplCoercion env co
@@ -1165,7 +1147,8 @@
 rebuild env expr cont
   = case cont of
       Stop {}                      -> return (env, expr)
-      CoerceIt co cont             -> rebuild env (mkCast expr co) cont
+      CoerceIt co cont             -> rebuild env (mkCast expr co) cont 
+                                         -- NB: mkCast implements the (Coercion co |> g) optimisation
       Select _ bndr alts se cont   -> rebuildCase (se `setFloats` env) expr bndr alts cont
       StrictArg info _ cont        -> rebuildCall env (info `addArgTo` expr) cont
       StrictBind b bs body se cont -> do { env' <- simplNonRecX (se `setFloats` env) b expr
