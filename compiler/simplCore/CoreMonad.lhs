%
% (c) The AQUA Project, Glasgow University, 1993-1998
%
\section[CoreMonad]{The core pipeline monad}

\begin{code}
{-# LANGUAGE UndecidableInstances #-}

module CoreMonad (
    -- * Configuration of the core-to-core passes
    CoreToDo(..), runWhen, runMaybe,
    SimplifierMode(..),
    FloatOutSwitches(..),
    dumpSimplPhase,

    defaultGentleSimplToDo,
    
    -- * Plugins
    PluginPass, Plugin(..), CommandLineOption, 
    defaultPlugin, bindsOnlyPass,

    -- * Counting
    SimplCount, doSimplTick, doFreeSimplTick, simplCountN,
    pprSimplCount, plusSimplCount, zeroSimplCount, isZeroSimplCount, Tick(..),

    -- * The monad
    CoreM, runCoreM,
    
    -- ** Reading from the monad
    getHscEnv, getRuleBase, getModule,
    getDynFlags, getOrigNameCache,
    
    -- ** Writing to the monad
    addSimplCount,
    
    -- ** Lifting into the monad
    liftIO, liftIOWithCount,
    liftIO1, liftIO2, liftIO3, liftIO4,
    
    -- ** Dealing with annotations
    getAnnotations, getFirstAnnotations,
    
    -- ** Debug output
    showPass, endPass, endIteration, dumpIfSet,

    -- ** Screen output
    putMsg, putMsgS, errorMsg, errorMsgS, 
    fatalErrorMsg, fatalErrorMsgS, 
    debugTraceMsg, debugTraceMsgS,
    dumpIfSet_dyn, 

#ifdef GHCI
    -- * Getting 'Name's
    thNameToGhcName
#endif
  ) where

#ifdef GHCI
import Name( Name )
#endif
import CoreSyn
import PprCore
import CoreUtils
import CoreLint		( lintCoreBindings )
import PrelNames        ( iNTERACTIVE )
import HscTypes
import Module           ( Module )
import DynFlags
import StaticFlags	
import Rules            ( RuleBase )
import BasicTypes       ( CompilerPhase(..) )
import Annotations
import Id		( Id )

import IOEnv hiding     ( liftIO, failM, failWithM )
import qualified IOEnv  ( liftIO )
import TcEnv            ( tcLookupGlobal )
import TcRnMonad        ( TcM, initTc )

import Outputable
import FastString
import qualified ErrUtils as Err
import Bag
import Maybes
import UniqSupply
import UniqFM       ( UniqFM, mapUFM, filterUFM )
import MonadUtils

import Util		( split )
import Data.List	( intersperse )
import Data.Dynamic
import Data.IORef
import Data.Map (Map)
import qualified Data.Map as Map
import Data.Word
import Control.Monad

import Prelude hiding   ( read )

#ifdef GHCI
import {-# SOURCE #-} TcSplice ( lookupThName_maybe )
import qualified Language.Haskell.TH as TH
#endif
\end{code}

%************************************************************************
%*									*
                       Debug output
%*									*
%************************************************************************

These functions are not CoreM monad stuff, but they probably ought to
be, and it makes a conveneint place.  place for them.  They print out
stuff before and after core passes, and do Core Lint when necessary.

\begin{code}
showPass :: DynFlags -> CoreToDo -> IO ()
showPass dflags pass = Err.showPass dflags (showSDoc (ppr pass))

endPass :: DynFlags -> CoreToDo -> [CoreBind] -> [CoreRule] -> IO ()
endPass dflags pass = dumpAndLint dflags True pass empty (coreDumpFlag pass)

-- Same as endPass but doesn't dump Core even with -dverbose-core2core
endIteration :: DynFlags -> CoreToDo -> Int -> [CoreBind] -> [CoreRule] -> IO ()
endIteration dflags pass n
  = dumpAndLint dflags False pass (ptext (sLit "iteration=") <> int n)
                (Just Opt_D_dump_simpl_iterations)

dumpIfSet :: Bool -> CoreToDo -> SDoc -> SDoc -> IO ()
dumpIfSet dump_me pass extra_info doc
  = Err.dumpIfSet dump_me (showSDoc (ppr pass <+> extra_info)) doc

dumpAndLint :: DynFlags -> Bool -> CoreToDo -> SDoc -> Maybe DynFlag
            -> [CoreBind] -> [CoreRule] -> IO ()
-- The "show_all" parameter says to print dump if -dverbose-core2core is on
dumpAndLint dflags show_all pass extra_info mb_dump_flag binds rules
  = do {  -- Report result size if required
	  -- This has the side effect of forcing the intermediate to be evaluated
       ; Err.debugTraceMsg dflags 2 $
		(text "    Result size =" <+> int (coreBindsSize binds))

	-- Report verbosely, if required
       ; let pass_name = showSDoc (ppr pass <+> extra_info)
             dump_doc  = pprCoreBindings binds 
                         $$ ppUnless (null rules) pp_rules

       ; case mb_dump_flag of
            Nothing        -> return ()
            Just dump_flag -> Err.dumpIfSet_dyn_or dflags dump_flags pass_name dump_doc
               where
                 dump_flags | show_all  = [dump_flag, Opt_D_verbose_core2core]
		 	    | otherwise = [dump_flag] 

	-- Type check
       ; when (dopt Opt_DoCoreLinting dflags) $
         do { let (warns, errs) = lintCoreBindings binds
            ; Err.showPass dflags ("Core Linted result of " ++ pass_name)
            ; displayLintResults dflags pass warns errs binds  } }
  where
    pp_rules = vcat [ blankLine
                    , ptext (sLit "------ Local rules for imported ids --------")
                    , pprRules rules ]

displayLintResults :: DynFlags -> CoreToDo
                   -> Bag Err.Message -> Bag Err.Message -> [CoreBind]
                   -> IO ()
displayLintResults dflags pass warns errs binds
  | not (isEmptyBag errs)
  = do { printDump (vcat [ banner "errors", Err.pprMessageBag errs
			 , ptext (sLit "*** Offending Program ***")
			 , pprCoreBindings binds
			 , ptext (sLit "*** End of Offense ***") ])
       ; Err.ghcExit dflags 1 }

  | not (isEmptyBag warns)
  , not (case pass of { CoreDesugar -> True; _ -> False })
    	-- Suppress warnings after desugaring pass because some
	-- are legitimate. Notably, the desugarer generates instance
	-- methods with INLINE pragmas that form a mutually recursive
	-- group.  Only afer a round of simplification are they unravelled.
  , not opt_NoDebugOutput
  , showLintWarnings pass
  = printDump (banner "warnings" $$ Err.pprMessageBag warns)

  | otherwise = return ()
  where
    banner string = ptext (sLit "*** Core Lint")      <+> text string 
                    <+> ptext (sLit ": in result of") <+> ppr pass
                    <+> ptext (sLit "***")

showLintWarnings :: CoreToDo -> Bool
-- Disable Lint warnings on the first simplifier pass, because
-- there may be some INLINE knots still tied, which is tiresomely noisy
showLintWarnings (CoreDoSimplify _ (SimplMode { sm_phase = InitialPhase })) = False
showLintWarnings _ = True
\end{code}


%************************************************************************
%*									*
              The CoreToDo type and related types
	  Abstraction of core-to-core passes to run.
%*									*
%************************************************************************

\begin{code}

data CoreToDo           -- These are diff core-to-core passes,
                        -- which may be invoked in any order,
                        -- as many times as you like.

  = CoreDoSimplify      -- The core-to-core simplifier.
        Int                    -- Max iterations
        SimplifierMode
  | CoreDoPluginPass String PluginPass
  | CoreDoFloatInwards
  | CoreDoFloatOutwards FloatOutSwitches
  | CoreLiberateCase
  | CoreDoPrintCore
  | CoreDoStaticArgs
  | CoreDoStrictness
  | CoreDoWorkerWrapper
  | CoreDoSpecialising
  | CoreDoSpecConstr
  | CoreDoSupercomp
  | CoreDoGlomBinds
  | CoreCSE
  | CoreDoRuleCheck CompilerPhase String   -- Check for non-application of rules
                                           -- matching this string
  | CoreDoVectorisation
  | CoreDoNothing                -- Useful when building up
  | CoreDoPasses [CoreToDo]      -- lists of these things

  | CoreDesugar	 -- Not strictly a core-to-core pass, but produces
                 -- Core output, and hence useful to pass to endPass

  | CoreTidy
  | CorePrep

\end{code}

\begin{code}
coreDumpFlag :: CoreToDo -> Maybe DynFlag
coreDumpFlag (CoreDoSimplify {})      = Just Opt_D_dump_simpl_phases
coreDumpFlag (CoreDoPluginPass {})    = Just Opt_D_dump_core_pipeline
coreDumpFlag CoreDoFloatInwards       = Just Opt_D_verbose_core2core
coreDumpFlag (CoreDoFloatOutwards {}) = Just Opt_D_verbose_core2core
coreDumpFlag CoreLiberateCase         = Just Opt_D_verbose_core2core
coreDumpFlag CoreDoStaticArgs 	      = Just Opt_D_verbose_core2core
coreDumpFlag CoreDoStrictness 	      = Just Opt_D_dump_stranal
coreDumpFlag CoreDoWorkerWrapper      = Just Opt_D_dump_worker_wrapper
coreDumpFlag CoreDoSpecialising       = Just Opt_D_dump_spec
coreDumpFlag CoreDoSpecConstr         = Just Opt_D_dump_spec
coreDumpFlag CoreDoSupercomp          = Just Opt_D_dump_supercomp
coreDumpFlag CoreCSE                  = Just Opt_D_dump_cse 
coreDumpFlag CoreDoVectorisation      = Just Opt_D_dump_vect
coreDumpFlag CoreDesugar              = Just Opt_D_dump_ds 
coreDumpFlag CoreTidy                 = Just Opt_D_dump_simpl
coreDumpFlag CorePrep                 = Just Opt_D_dump_prep

coreDumpFlag CoreDoPrintCore         = Nothing
coreDumpFlag (CoreDoRuleCheck {})    = Nothing
coreDumpFlag CoreDoNothing           = Nothing
coreDumpFlag CoreDoGlomBinds         = Nothing
coreDumpFlag (CoreDoPasses {})       = Nothing

instance Outputable CoreToDo where
  ppr (CoreDoSimplify n md)  = ptext (sLit "Simplifier")
                               <+> ppr md
                                 <+> ptext (sLit "max-iterations=") <> int n
  ppr (CoreDoPluginPass s _)   = ptext (sLit "Core plugin: ") <+> text s
  ppr CoreDoFloatInwards       = ptext (sLit "Float inwards")
  ppr (CoreDoFloatOutwards f)  = ptext (sLit "Float out") <> parens (ppr f)
  ppr CoreLiberateCase         = ptext (sLit "Liberate case")
  ppr CoreDoStaticArgs 	       = ptext (sLit "Static argument")
  ppr CoreDoStrictness 	       = ptext (sLit "Demand analysis")
  ppr CoreDoWorkerWrapper      = ptext (sLit "Worker Wrapper binds")
  ppr CoreDoSpecialising       = ptext (sLit "Specialise")
  ppr CoreDoSpecConstr         = ptext (sLit "SpecConstr")
  ppr CoreDoSupercomp          = ptext (sLit "Supercompilation")
  ppr CoreCSE                  = ptext (sLit "Common sub-expression")
  ppr CoreDoVectorisation      = ptext (sLit "Vectorisation")
  ppr CoreDesugar              = ptext (sLit "Desugar")
  ppr CoreTidy                 = ptext (sLit "Tidy Core")
  ppr CorePrep 		       = ptext (sLit "CorePrep")
  ppr CoreDoPrintCore          = ptext (sLit "Print core")
  ppr (CoreDoRuleCheck {})     = ptext (sLit "Rule check")
  ppr CoreDoGlomBinds          = ptext (sLit "Glom binds")
  ppr CoreDoNothing            = ptext (sLit "CoreDoNothing")
  ppr (CoreDoPasses {})        = ptext (sLit "CoreDoPasses")
\end{code}

\begin{code}
data SimplifierMode             -- See comments in SimplMonad
  = SimplMode
        { sm_names      :: [String] -- Name(s) of the phase
        , sm_phase      :: CompilerPhase
        , sm_rules      :: Bool     -- Whether RULES are enabled
        , sm_inline     :: Bool     -- Whether inlining is enabled
        , sm_case_case  :: Bool     -- Whether case-of-case is enabled
        , sm_eta_expand :: Bool     -- Whether eta-expansion is enabled
        }

instance Outputable SimplifierMode where
    ppr (SimplMode { sm_phase = p, sm_names = ss
                   , sm_rules = r, sm_inline = i
                   , sm_eta_expand = eta, sm_case_case = cc })
       = ptext (sLit "SimplMode") <+> braces (
         sep [ ptext (sLit "Phase =") <+> ppr p <+>
               brackets (text (concat $ intersperse "," ss)) <> comma
             , pp_flag i   (sLit "inline") <> comma
             , pp_flag r   (sLit "rules") <> comma
             , pp_flag eta (sLit "eta-expand") <> comma
             , pp_flag cc  (sLit "case-of-case") ])
	 where
           pp_flag f s = ppUnless f (ptext (sLit "no")) <+> ptext s
\end{code}


\begin{code}
data FloatOutSwitches = FloatOutSwitches {
  floatOutLambdas   :: Maybe Int,  -- ^ Just n <=> float lambdas to top level, if
                                   -- doing so will abstract over n or fewer 
                                   -- value variables
				   -- Nothing <=> float all lambdas to top level,
                                   --             regardless of how many free variables
                                   -- Just 0 is the vanilla case: float a lambda
                                   --    iff it has no free vars

  floatOutConstants :: Bool,       -- ^ True <=> float constants to top level,
                                   --            even if they do not escape a lambda
  floatOutPartialApplications :: Bool -- ^ True <=> float out partial applications
                                            --            based on arity information.
  }
instance Outputable FloatOutSwitches where
    ppr = pprFloatOutSwitches

pprFloatOutSwitches :: FloatOutSwitches -> SDoc
pprFloatOutSwitches sw 
  = ptext (sLit "FOS") <+> (braces $
     sep $ punctuate comma $ 
     [ ptext (sLit "Lam =")    <+> ppr (floatOutLambdas sw)
     , ptext (sLit "Consts =") <+> ppr (floatOutConstants sw)
     , ptext (sLit "PAPs =")   <+> ppr (floatOutPartialApplications sw) ])

<<<<<<< HEAD
%************************************************************************
%*									*
           Generating the main optimisation pipeline
%*									*
%************************************************************************

\begin{code}
getCoreToDo :: DynFlags -> [CoreToDo]
getCoreToDo dflags
  = core_todo
  where
    opt_level     = optLevel           dflags
    phases        = simplPhases        dflags
    max_iter      = maxSimplIterations dflags
    rule_check    = ruleCheck          dflags
    strictness    = dopt Opt_Strictness   		  dflags
    full_laziness = dopt Opt_FullLaziness 		  dflags
    do_specialise = dopt Opt_Specialise   		  dflags
    do_float_in   = dopt Opt_FloatIn      		  dflags          
    cse           = dopt Opt_CSE                          dflags
    spec_constr   = dopt Opt_SpecConstr                   dflags
    supercomp     = dopt Opt_Supercompilation             dflags
    liberate_case = dopt Opt_LiberateCase                 dflags
    static_args   = dopt Opt_StaticArgumentTransformation dflags
    rules_on      = dopt Opt_EnableRewriteRules           dflags
    eta_expand_on = dopt Opt_DoLambdaEtaExpansion         dflags

    maybe_rule_check phase = runMaybe rule_check (CoreDoRuleCheck phase)

    maybe_strictness_before phase
      = runWhen (phase `elem` strictnessBefore dflags) CoreDoStrictness

    base_mode = SimplMode { sm_phase      = panic "base_mode"
                          , sm_names      = []
                          , sm_rules      = rules_on
                          , sm_eta_expand = eta_expand_on
                          , sm_inline     = True
                          , sm_case_case  = True }

    simpl_phase phase names iter
      = CoreDoPasses
      $   [ maybe_strictness_before phase
          , CoreDoSimplify iter
                (base_mode { sm_phase = Phase phase
                           , sm_names = names })

          , maybe_rule_check (Phase phase) ]

          -- Vectorisation can introduce a fair few common sub expressions involving 
          --  DPH primitives. For example, see the Reverse test from dph-examples.
          --  We need to eliminate these common sub expressions before their definitions
          --  are inlined in phase 2. The CSE introduces lots of  v1 = v2 bindings, 
          --  so we also run simpl_gently to inline them.
      ++  (if dopt Opt_Vectorise dflags && phase == 3
	    then [CoreCSE, simpl_gently]
	    else [])

    vectorisation
      = runWhen (dopt Opt_Vectorise dflags) $
          CoreDoPasses [ simpl_gently, CoreDoVectorisation ]

                -- By default, we have 2 phases before phase 0.

                -- Want to run with inline phase 2 after the specialiser to give
                -- maximum chance for fusion to work before we inline build/augment
                -- in phase 1.  This made a difference in 'ansi' where an
                -- overloaded function wasn't inlined till too late.

                -- Need phase 1 so that build/augment get
                -- inlined.  I found that spectral/hartel/genfft lost some useful
                -- strictness in the function sumcode' if augment is not inlined
                -- before strictness analysis runs
    simpl_phases = CoreDoPasses [ simpl_phase phase ["main"] max_iter
                                | phase <- [phases, phases-1 .. 1] ]


        -- initial simplify: mk specialiser happy: minimum effort please
    simpl_gently = CoreDoSimplify max_iter
                       (base_mode { sm_phase = InitialPhase
=======
-- | A reasonably gentle simplification pass for doing "obvious" simplifications
defaultGentleSimplToDo :: CoreToDo
defaultGentleSimplToDo = CoreDoSimplify 4 -- 4 is the default maxSimpleIterations
                       (SimplMode { sm_phase = InitialPhase
>>>>>>> a9d48fd9
                                  , sm_names = ["Gentle"]
                                  , sm_rules = True     -- Note [RULEs enabled in SimplGently]
                                  , sm_inline = False
<<<<<<< HEAD
                                  , sm_case_case = False })
                          -- Don't do case-of-case transformations.
                          -- This makes full laziness work better

    core_todo =
     if opt_level == 0 then
       [vectorisation,
        simpl_phase 0 ["final"] max_iter]
     else {- opt_level >= 1 -} [

    -- We want to do the static argument transform before full laziness as it
    -- may expose extra opportunities to float things outwards. However, to fix
    -- up the output of the transformation we need at do at least one simplify
    -- after this before anything else
        runWhen static_args (CoreDoPasses [ simpl_gently, CoreDoStaticArgs ]),

        runWhen supercomp CoreDoSupercomp,

        -- We run vectorisation here for now, but we might also try to run
        -- it later
        vectorisation,

        -- initial simplify: mk specialiser happy: minimum effort please
        simpl_gently,

        -- Specialisation is best done before full laziness
        -- so that overloaded functions have all their dictionary lambdas manifest
        runWhen do_specialise CoreDoSpecialising,

        runWhen full_laziness $
           CoreDoFloatOutwards FloatOutSwitches {
                                 floatOutLambdas   = Just 0,
                                 floatOutConstants = True,
                                 floatOutPartialApplications = False },
      		-- Was: gentleFloatOutSwitches	
                --
		-- I have no idea why, but not floating constants to
		-- top level is very bad in some cases.
                --
		-- Notably: p_ident in spectral/rewrite
		-- 	    Changing from "gentle" to "constantsOnly"
		-- 	    improved rewrite's allocation by 19%, and
		-- 	    made 0.0% difference to any other nofib
		-- 	    benchmark
                --
                -- Not doing floatOutPartialApplications yet, we'll do
                -- that later on when we've had a chance to get more
                -- accurate arity information.  In fact it makes no
                -- difference at all to performance if we do it here,
                -- but maybe we save some unnecessary to-and-fro in
                -- the simplifier.

        runWhen do_float_in CoreDoFloatInwards,

        simpl_phases,

                -- Phase 0: allow all Ids to be inlined now
                -- This gets foldr inlined before strictness analysis

                -- At least 3 iterations because otherwise we land up with
                -- huge dead expressions because of an infelicity in the
                -- simpifier.
                --      let k = BIG in foldr k z xs
                -- ==>  let k = BIG in letrec go = \xs -> ...(k x).... in go xs
                -- ==>  let k = BIG in letrec go = \xs -> ...(BIG x).... in go xs
                -- Don't stop now!
        simpl_phase 0 ["main"] (max max_iter 3),

        runWhen strictness (CoreDoPasses [
                CoreDoStrictness,
                CoreDoWorkerWrapper,
                CoreDoGlomBinds,
                simpl_phase 0 ["post-worker-wrapper"] max_iter
                ]),

        runWhen full_laziness $
           CoreDoFloatOutwards FloatOutSwitches {
                                 floatOutLambdas   = floatLamArgs dflags,
                                 floatOutConstants = True,
                                 floatOutPartialApplications = True },
                -- nofib/spectral/hartel/wang doubles in speed if you
                -- do full laziness late in the day.  It only happens
                -- after fusion and other stuff, so the early pass doesn't
                -- catch it.  For the record, the redex is
                --        f_el22 (f_el21 r_midblock)


        runWhen cse CoreCSE,
                -- We want CSE to follow the final full-laziness pass, because it may
                -- succeed in commoning up things floated out by full laziness.
                -- CSE used to rely on the no-shadowing invariant, but it doesn't any more

        runWhen do_float_in CoreDoFloatInwards,

        maybe_rule_check (Phase 0),

                -- Case-liberation for -O2.  This should be after
                -- strictness analysis and the simplification which follows it.
        runWhen liberate_case (CoreDoPasses [
            CoreLiberateCase,
            simpl_phase 0 ["post-liberate-case"] max_iter
            ]),         -- Run the simplifier after LiberateCase to vastly
                        -- reduce the possiblility of shadowing
                        -- Reason: see Note [Shadowing] in SpecConstr.lhs

        runWhen spec_constr CoreDoSpecConstr,

        maybe_rule_check (Phase 0),

        -- Final clean-up simplification:
        simpl_phase 0 ["final"] max_iter
     ]
=======
                                  , sm_eta_expand = False
                                  , sm_case_case = False 
                                  })
>>>>>>> a9d48fd9

-- The core-to-core pass ordering is derived from the DynFlags:
runWhen :: Bool -> CoreToDo -> CoreToDo
runWhen True  do_this = do_this
runWhen False _       = CoreDoNothing

runMaybe :: Maybe a -> (a -> CoreToDo) -> CoreToDo
runMaybe (Just x) f = f x
runMaybe Nothing  _ = CoreDoNothing


dumpSimplPhase :: DynFlags -> SimplifierMode -> Bool
dumpSimplPhase dflags mode
   | Just spec_string <- shouldDumpSimplPhase dflags
   = match_spec spec_string
   | otherwise
   = dopt Opt_D_verbose_core2core dflags

  where
    match_spec :: String -> Bool
    match_spec spec_string 
      = or $ map (and . map match . split ':') 
           $ split ',' spec_string

    match :: String -> Bool
    match "" = True
    match s  = case reads s of
                [(n,"")] -> phase_num  n
                _        -> phase_name s

    phase_num :: Int -> Bool
    phase_num n = case sm_phase mode of
                    Phase k -> n == k
                    _       -> False

    phase_name :: String -> Bool
    phase_name s = s `elem` sm_names mode
\end{code}


Note [RULEs enabled in SimplGently]
~~~~~~~~~~~~~~~~~~~~~~~~~~~~~~~~~~~
RULES are enabled when doing "gentle" simplification.  Two reasons:

  * We really want the class-op cancellation to happen:
        op (df d1 d2) --> $cop3 d1 d2
    because this breaks the mutual recursion between 'op' and 'df'

  * I wanted the RULE
        lift String ===> ...
    to work in Template Haskell when simplifying
    splices, so we get simpler code for literal strings

But watch out: list fusion can prevent floating.  So use phase control
to switch off those rules until after floating.


%************************************************************************
%*									*
             Types for Plugins
%*									*
%************************************************************************

\begin{code}
-- | Command line options gathered from the -PModule.Name:stuff syntax are given to you as this type
type CommandLineOption = String

-- | 'Plugin' is the core compiler plugin data type. Try to avoid
-- constructing one of these directly, and just modify some fields of
-- 'defaultPlugin' instead: this is to try and preserve source-code
-- compatability when we add fields to this.
--
-- Nonetheless, this API is preliminary and highly likely to change in the future.
data Plugin = Plugin { 
        installCoreToDos :: [CommandLineOption] -> [CoreToDo] -> CoreM [CoreToDo]
                -- ^ Modify the Core pipeline that will be used for compilation. 
                -- This is called as the Core pipeline is built for every module
                --  being compiled, and plugins get the opportunity to modify 
                -- the pipeline in a nondeterministic order.
     }

-- | Default plugin: does nothing at all! For compatability reasons you should base all your
-- plugin definitions on this default value.
defaultPlugin :: Plugin
defaultPlugin = Plugin {
        installCoreToDos = const return
    }

-- | A description of the plugin pass itself
type PluginPass = ModGuts -> CoreM ModGuts

bindsOnlyPass :: ([CoreBind] -> CoreM [CoreBind]) -> ModGuts -> CoreM ModGuts
bindsOnlyPass pass guts
  = do { binds' <- pass (mg_binds guts)
       ; return (guts { mg_binds = binds' }) }
\end{code}


%************************************************************************
%*									*
             Counting and logging
%*									*
%************************************************************************

\begin{code}
verboseSimplStats :: Bool
verboseSimplStats = opt_PprStyle_Debug		-- For now, anyway

zeroSimplCount	   :: DynFlags -> SimplCount
isZeroSimplCount   :: SimplCount -> Bool
pprSimplCount	   :: SimplCount -> SDoc
doSimplTick, doFreeSimplTick :: Tick -> SimplCount -> SimplCount
plusSimplCount     :: SimplCount -> SimplCount -> SimplCount
\end{code}

\begin{code}
data SimplCount 
   = VerySimplCount !Int	-- Used when don't want detailed stats

   | SimplCount	{
	ticks   :: !Int,	-- Total ticks
	details :: !TickCounts,	-- How many of each type

	n_log	:: !Int,	-- N
	log1	:: [Tick],	-- Last N events; <= opt_HistorySize, 
		   		--   most recent first
	log2	:: [Tick]	-- Last opt_HistorySize events before that
		   		-- Having log1, log2 lets us accumulate the
				-- recent history reasonably efficiently
     }

type TickCounts = Map Tick Int

simplCountN :: SimplCount -> Int
simplCountN (VerySimplCount n)         = n
simplCountN (SimplCount { ticks = n }) = n

zeroSimplCount dflags
		-- This is where we decide whether to do
		-- the VerySimpl version or the full-stats version
  | dopt Opt_D_dump_simpl_stats dflags
  = SimplCount {ticks = 0, details = Map.empty,
                n_log = 0, log1 = [], log2 = []}
  | otherwise
  = VerySimplCount 0

isZeroSimplCount (VerySimplCount n)    	    = n==0
isZeroSimplCount (SimplCount { ticks = n }) = n==0

doFreeSimplTick tick sc@SimplCount { details = dts } 
  = sc { details = dts `addTick` tick }
doFreeSimplTick _ sc = sc 

doSimplTick tick sc@SimplCount { ticks = tks, details = dts, n_log = nl, log1 = l1 }
  | nl >= opt_HistorySize = sc1 { n_log = 1, log1 = [tick], log2 = l1 }
  | otherwise		  = sc1 { n_log = nl+1, log1 = tick : l1 }
  where
    sc1 = sc { ticks = tks+1, details = dts `addTick` tick }

doSimplTick _ (VerySimplCount n) = VerySimplCount (n+1)


-- Don't use Map.unionWith because that's lazy, and we want to 
-- be pretty strict here!
addTick :: TickCounts -> Tick -> TickCounts
addTick fm tick = case Map.lookup tick fm of
			Nothing -> Map.insert tick 1 fm
			Just n  -> n1 `seq` Map.insert tick n1 fm
				where
				   n1 = n+1


plusSimplCount sc1@(SimplCount { ticks = tks1, details = dts1 })
	       sc2@(SimplCount { ticks = tks2, details = dts2 })
  = log_base { ticks = tks1 + tks2, details = Map.unionWith (+) dts1 dts2 }
  where
	-- A hackish way of getting recent log info
    log_base | null (log1 sc2) = sc1	-- Nothing at all in sc2
	     | null (log2 sc2) = sc2 { log2 = log1 sc1 }
	     | otherwise       = sc2

plusSimplCount (VerySimplCount n) (VerySimplCount m) = VerySimplCount (n+m)
plusSimplCount _                  _                  = panic "plusSimplCount"
       -- We use one or the other consistently

pprSimplCount (VerySimplCount n) = ptext (sLit "Total ticks:") <+> int n
pprSimplCount (SimplCount { ticks = tks, details = dts, log1 = l1, log2 = l2 })
  = vcat [ptext (sLit "Total ticks:    ") <+> int tks,
	  blankLine,
	  pprTickCounts (Map.toList dts),
	  if verboseSimplStats then
		vcat [blankLine,
		      ptext (sLit "Log (most recent first)"),
		      nest 4 (vcat (map ppr l1) $$ vcat (map ppr l2))]
	  else empty
    ]

pprTickCounts :: [(Tick,Int)] -> SDoc
pprTickCounts [] = empty
pprTickCounts ((tick1,n1):ticks)
  = vcat [int tot_n <+> text (tickString tick1),
	  pprTCDetails real_these,
	  pprTickCounts others
    ]
  where
    tick1_tag		= tickToTag tick1
    (these, others)	= span same_tick ticks
    real_these		= (tick1,n1):these
    same_tick (tick2,_) = tickToTag tick2 == tick1_tag
    tot_n		= sum [n | (_,n) <- real_these]

pprTCDetails :: [(Tick, Int)] -> SDoc
pprTCDetails ticks
  = nest 4 (vcat [int n <+> pprTickCts tick | (tick,n) <- ticks])
\end{code}


\begin{code}
data Tick
  = PreInlineUnconditionally	Id
  | PostInlineUnconditionally	Id

  | UnfoldingDone    		Id
  | RuleFired			FastString	-- Rule name

  | LetFloatFromLet
  | EtaExpansion		Id	-- LHS binder
  | EtaReduction		Id	-- Binder on outer lambda
  | BetaReduction		Id	-- Lambda binder


  | CaseOfCase			Id	-- Bndr on *inner* case
  | KnownBranch			Id	-- Case binder
  | CaseMerge			Id	-- Binder on outer case
  | AltMerge			Id	-- Case binder
  | CaseElim			Id	-- Case binder
  | CaseIdentity		Id	-- Case binder
  | FillInCaseDefault		Id	-- Case binder

  | BottomFound		
  | SimplifierDone		-- Ticked at each iteration of the simplifier

instance Outputable Tick where
  ppr tick = text (tickString tick) <+> pprTickCts tick

instance Eq Tick where
  a == b = case a `cmpTick` b of
           EQ -> True
           _ -> False

instance Ord Tick where
  compare = cmpTick

tickToTag :: Tick -> Int
tickToTag (PreInlineUnconditionally _)	= 0
tickToTag (PostInlineUnconditionally _)	= 1
tickToTag (UnfoldingDone _)		= 2
tickToTag (RuleFired _)			= 3
tickToTag LetFloatFromLet		= 4
tickToTag (EtaExpansion _)		= 5
tickToTag (EtaReduction _)		= 6
tickToTag (BetaReduction _)		= 7
tickToTag (CaseOfCase _)		= 8
tickToTag (KnownBranch _)		= 9
tickToTag (CaseMerge _)			= 10
tickToTag (CaseElim _)			= 11
tickToTag (CaseIdentity _)		= 12
tickToTag (FillInCaseDefault _)		= 13
tickToTag BottomFound			= 14
tickToTag SimplifierDone		= 16
tickToTag (AltMerge _)			= 17

tickString :: Tick -> String
tickString (PreInlineUnconditionally _)	= "PreInlineUnconditionally"
tickString (PostInlineUnconditionally _)= "PostInlineUnconditionally"
tickString (UnfoldingDone _)		= "UnfoldingDone"
tickString (RuleFired _)		= "RuleFired"
tickString LetFloatFromLet		= "LetFloatFromLet"
tickString (EtaExpansion _)		= "EtaExpansion"
tickString (EtaReduction _)		= "EtaReduction"
tickString (BetaReduction _)		= "BetaReduction"
tickString (CaseOfCase _)		= "CaseOfCase"
tickString (KnownBranch _)		= "KnownBranch"
tickString (CaseMerge _)		= "CaseMerge"
tickString (AltMerge _)			= "AltMerge"
tickString (CaseElim _)			= "CaseElim"
tickString (CaseIdentity _)		= "CaseIdentity"
tickString (FillInCaseDefault _)	= "FillInCaseDefault"
tickString BottomFound			= "BottomFound"
tickString SimplifierDone		= "SimplifierDone"

pprTickCts :: Tick -> SDoc
pprTickCts (PreInlineUnconditionally v)	= ppr v
pprTickCts (PostInlineUnconditionally v)= ppr v
pprTickCts (UnfoldingDone v)		= ppr v
pprTickCts (RuleFired v)		= ppr v
pprTickCts LetFloatFromLet		= empty
pprTickCts (EtaExpansion v)		= ppr v
pprTickCts (EtaReduction v)		= ppr v
pprTickCts (BetaReduction v)		= ppr v
pprTickCts (CaseOfCase v)		= ppr v
pprTickCts (KnownBranch v)		= ppr v
pprTickCts (CaseMerge v)		= ppr v
pprTickCts (AltMerge v)			= ppr v
pprTickCts (CaseElim v)			= ppr v
pprTickCts (CaseIdentity v)		= ppr v
pprTickCts (FillInCaseDefault v)	= ppr v
pprTickCts _    			= empty

cmpTick :: Tick -> Tick -> Ordering
cmpTick a b = case (tickToTag a `compare` tickToTag b) of
		GT -> GT
		EQ -> cmpEqTick a b
		LT -> LT

cmpEqTick :: Tick -> Tick -> Ordering
cmpEqTick (PreInlineUnconditionally a)	(PreInlineUnconditionally b)	= a `compare` b
cmpEqTick (PostInlineUnconditionally a)	(PostInlineUnconditionally b)	= a `compare` b
cmpEqTick (UnfoldingDone a)		(UnfoldingDone b)		= a `compare` b
cmpEqTick (RuleFired a)			(RuleFired b)			= a `compare` b
cmpEqTick (EtaExpansion a)		(EtaExpansion b)		= a `compare` b
cmpEqTick (EtaReduction a)		(EtaReduction b)		= a `compare` b
cmpEqTick (BetaReduction a)		(BetaReduction b)		= a `compare` b
cmpEqTick (CaseOfCase a)		(CaseOfCase b)			= a `compare` b
cmpEqTick (KnownBranch a)		(KnownBranch b)			= a `compare` b
cmpEqTick (CaseMerge a)			(CaseMerge b)			= a `compare` b
cmpEqTick (AltMerge a)			(AltMerge b)			= a `compare` b
cmpEqTick (CaseElim a)			(CaseElim b)			= a `compare` b
cmpEqTick (CaseIdentity a)		(CaseIdentity b)		= a `compare` b
cmpEqTick (FillInCaseDefault a)		(FillInCaseDefault b)		= a `compare` b
cmpEqTick _     			_     				= EQ
\end{code}


%************************************************************************
%*									*
             Monad and carried data structure definitions
%*									*
%************************************************************************

\begin{code}
newtype CoreState = CoreState {
        cs_uniq_supply :: UniqSupply
}

data CoreReader = CoreReader {
        cr_hsc_env :: HscEnv,
        cr_rule_base :: RuleBase,
        cr_module :: Module
}

data CoreWriter = CoreWriter {
        cw_simpl_count :: SimplCount
}

emptyWriter :: DynFlags -> CoreWriter
emptyWriter dflags = CoreWriter {
        cw_simpl_count = zeroSimplCount dflags
    }

plusWriter :: CoreWriter -> CoreWriter -> CoreWriter
plusWriter w1 w2 = CoreWriter {
        cw_simpl_count = (cw_simpl_count w1) `plusSimplCount` (cw_simpl_count w2)
    }

type CoreIOEnv = IOEnv CoreReader

-- | The monad used by Core-to-Core passes to access common state, register simplification
-- statistics and so on
newtype CoreM a = CoreM { unCoreM :: CoreState -> CoreIOEnv (a, CoreState, CoreWriter) }

instance Functor CoreM where
    fmap f ma = do
        a <- ma
        return (f a)

instance Monad CoreM where
    return x = CoreM (\s -> nop s x)
    mx >>= f = CoreM $ \s -> do
            (x, s', w1) <- unCoreM mx s
            (y, s'', w2) <- unCoreM (f x) s'
            return (y, s'', w1 `plusWriter` w2)

instance Applicative CoreM where
    pure = return
    (<*>) = ap

-- For use if the user has imported Control.Monad.Error from MTL
-- Requires UndecidableInstances
instance MonadPlus IO => MonadPlus CoreM where
    mzero = CoreM (const mzero)
    m `mplus` n = CoreM (\rs -> unCoreM m rs `mplus` unCoreM n rs)

instance MonadUnique CoreM where
    getUniqueSupplyM = do
        us <- getS cs_uniq_supply
        let (us1, us2) = splitUniqSupply us
        modifyS (\s -> s { cs_uniq_supply = us2 })
        return us1

runCoreM :: HscEnv
         -> RuleBase
         -> UniqSupply
         -> Module
         -> CoreM a
         -> IO (a, SimplCount)
runCoreM hsc_env rule_base us mod m =
        liftM extract $ runIOEnv reader $ unCoreM m state
  where
    reader = CoreReader {
            cr_hsc_env = hsc_env,
            cr_rule_base = rule_base,
            cr_module = mod
        }
    state = CoreState { 
            cs_uniq_supply = us
        }

    extract :: (a, CoreState, CoreWriter) -> (a, SimplCount)
    extract (value, _, writer) = (value, cw_simpl_count writer)

\end{code}


%************************************************************************
%*									*
             Core combinators, not exported
%*									*
%************************************************************************

\begin{code}

nop :: CoreState -> a -> CoreIOEnv (a, CoreState, CoreWriter)
nop s x = do
    r <- getEnv
    return (x, s, emptyWriter $ (hsc_dflags . cr_hsc_env) r)

read :: (CoreReader -> a) -> CoreM a
read f = CoreM (\s -> getEnv >>= (\r -> nop s (f r)))

getS :: (CoreState -> a) -> CoreM a
getS f = CoreM (\s -> nop s (f s))

modifyS :: (CoreState -> CoreState) -> CoreM ()
modifyS f = CoreM (\s -> nop (f s) ())

write :: CoreWriter -> CoreM ()
write w = CoreM (\s -> return ((), s, w))

\end{code}

\subsection{Lifting IO into the monad}

\begin{code}

-- | Lift an 'IOEnv' operation into 'CoreM'
liftIOEnv :: CoreIOEnv a -> CoreM a
liftIOEnv mx = CoreM (\s -> mx >>= (\x -> nop s x))

instance MonadIO CoreM where
    liftIO = liftIOEnv . IOEnv.liftIO

-- | Lift an 'IO' operation into 'CoreM' while consuming its 'SimplCount'
liftIOWithCount :: IO (SimplCount, a) -> CoreM a
liftIOWithCount what = liftIO what >>= (\(count, x) -> addSimplCount count >> return x)

\end{code}


%************************************************************************
%*									*
             Reader, writer and state accessors
%*									*
%************************************************************************

\begin{code}
getHscEnv :: CoreM HscEnv
getHscEnv = read cr_hsc_env

getRuleBase :: CoreM RuleBase
getRuleBase = read cr_rule_base

getModule :: CoreM Module
getModule = read cr_module

addSimplCount :: SimplCount -> CoreM ()
addSimplCount count = write (CoreWriter { cw_simpl_count = count })

-- Convenience accessors for useful fields of HscEnv

getDynFlags :: CoreM DynFlags
getDynFlags = fmap hsc_dflags getHscEnv

-- | The original name cache is the current mapping from 'Module' and
-- 'OccName' to a compiler-wide unique 'Name'
getOrigNameCache :: CoreM OrigNameCache
getOrigNameCache = do
    nameCacheRef <- fmap hsc_NC getHscEnv
    liftIO $ fmap nsNames $ readIORef nameCacheRef
\end{code}


%************************************************************************
%*									*
             Dealing with annotations
%*									*
%************************************************************************

\begin{code}
-- | Get all annotations of a given type. This happens lazily, that is
-- no deserialization will take place until the [a] is actually demanded and
-- the [a] can also be empty (the UniqFM is not filtered).
--
-- This should be done once at the start of a Core-to-Core pass that uses
-- annotations.
--
-- See Note [Annotations]
getAnnotations :: Typeable a => ([Word8] -> a) -> ModGuts -> CoreM (UniqFM [a])
getAnnotations deserialize guts = do
     hsc_env <- getHscEnv
     ann_env <- liftIO $ prepareAnnotations hsc_env (Just guts)
     return (deserializeAnns deserialize ann_env)

-- | Get at most one annotation of a given type per Unique.
getFirstAnnotations :: Typeable a => ([Word8] -> a) -> ModGuts -> CoreM (UniqFM a)
getFirstAnnotations deserialize guts
  = liftM (mapUFM head . filterUFM (not . null))
  $ getAnnotations deserialize guts
  
\end{code}

Note [Annotations]
~~~~~~~~~~~~~~~~~~
A Core-to-Core pass that wants to make use of annotations calls
getAnnotations or getFirstAnnotations at the beginning to obtain a UniqFM with
annotations of a specific type. This produces all annotations from interface
files read so far. However, annotations from interface files read during the
pass will not be visible until getAnnotations is called again. This is similar
to how rules work and probably isn't too bad.

The current implementation could be optimised a bit: when looking up
annotations for a thing from the HomePackageTable, we could search directly in
the module where the thing is defined rather than building one UniqFM which
contains all annotations we know of. This would work because annotations can
only be given to things defined in the same module. However, since we would
only want to deserialise every annotation once, we would have to build a cache
for every module in the HTP. In the end, it's probably not worth it as long as
we aren't using annotations heavily.

%************************************************************************
%*									*
                Direct screen output
%*									*
%************************************************************************

\begin{code}

msg :: (DynFlags -> SDoc -> IO ()) -> SDoc -> CoreM ()
msg how doc = do
        dflags <- getDynFlags
        liftIO $ how dflags doc

-- | Output a String message to the screen
putMsgS :: String -> CoreM ()
putMsgS = putMsg . text

-- | Output a message to the screen
putMsg :: SDoc -> CoreM ()
putMsg = msg Err.putMsg

-- | Output a string error to the screen
errorMsgS :: String -> CoreM ()
errorMsgS = errorMsg . text

-- | Output an error to the screen
errorMsg :: SDoc -> CoreM ()
errorMsg = msg Err.errorMsg

-- | Output a fatal string error to the screen. Note this does not by itself cause the compiler to die
fatalErrorMsgS :: String -> CoreM ()
fatalErrorMsgS = fatalErrorMsg . text

-- | Output a fatal error to the screen. Note this does not by itself cause the compiler to die
fatalErrorMsg :: SDoc -> CoreM ()
fatalErrorMsg = msg Err.fatalErrorMsg

-- | Output a string debugging message at verbosity level of @-v@ or higher
debugTraceMsgS :: String -> CoreM ()
debugTraceMsgS = debugTraceMsg . text

-- | Outputs a debugging message at verbosity level of @-v@ or higher
debugTraceMsg :: SDoc -> CoreM ()
debugTraceMsg = msg (flip Err.debugTraceMsg 3)

-- | Show some labelled 'SDoc' if a particular flag is set or at a verbosity level of @-v -ddump-most@ or higher
dumpIfSet_dyn :: DynFlag -> String -> SDoc -> CoreM ()
dumpIfSet_dyn flag str = msg (\dflags -> Err.dumpIfSet_dyn dflags flag str)
\end{code}

\begin{code}

initTcForLookup :: HscEnv -> TcM a -> IO a
initTcForLookup hsc_env = liftM (expectJust "initTcInteractive" . snd) . initTc hsc_env HsSrcFile False iNTERACTIVE

\end{code}


%************************************************************************
%*									*
               Finding TyThings
%*									*
%************************************************************************

\begin{code}
instance MonadThings CoreM where
    lookupThing name = do
        hsc_env <- getHscEnv
        liftIO $ initTcForLookup hsc_env (tcLookupGlobal name)
\end{code}

%************************************************************************
%*									*
               Template Haskell interoperability
%*									*
%************************************************************************

\begin{code}
#ifdef GHCI
-- | Attempt to convert a Template Haskell name to one that GHC can
-- understand. Original TH names such as those you get when you use
-- the @'foo@ syntax will be translated to their equivalent GHC name
-- exactly. Qualified or unqualifed TH names will be dynamically bound
-- to names in the module being compiled, if possible. Exact TH names
-- will be bound to the name they represent, exactly.
thNameToGhcName :: TH.Name -> CoreM (Maybe Name)
thNameToGhcName th_name = do
    hsc_env <- getHscEnv
    liftIO $ initTcForLookup hsc_env (lookupThName_maybe th_name)
#endif
\end{code}<|MERGE_RESOLUTION|>--- conflicted
+++ resolved
@@ -343,213 +343,16 @@
      , ptext (sLit "Consts =") <+> ppr (floatOutConstants sw)
      , ptext (sLit "PAPs =")   <+> ppr (floatOutPartialApplications sw) ])
 
-<<<<<<< HEAD
-%************************************************************************
-%*									*
-           Generating the main optimisation pipeline
-%*									*
-%************************************************************************
-
-\begin{code}
-getCoreToDo :: DynFlags -> [CoreToDo]
-getCoreToDo dflags
-  = core_todo
-  where
-    opt_level     = optLevel           dflags
-    phases        = simplPhases        dflags
-    max_iter      = maxSimplIterations dflags
-    rule_check    = ruleCheck          dflags
-    strictness    = dopt Opt_Strictness   		  dflags
-    full_laziness = dopt Opt_FullLaziness 		  dflags
-    do_specialise = dopt Opt_Specialise   		  dflags
-    do_float_in   = dopt Opt_FloatIn      		  dflags          
-    cse           = dopt Opt_CSE                          dflags
-    spec_constr   = dopt Opt_SpecConstr                   dflags
-    supercomp     = dopt Opt_Supercompilation             dflags
-    liberate_case = dopt Opt_LiberateCase                 dflags
-    static_args   = dopt Opt_StaticArgumentTransformation dflags
-    rules_on      = dopt Opt_EnableRewriteRules           dflags
-    eta_expand_on = dopt Opt_DoLambdaEtaExpansion         dflags
-
-    maybe_rule_check phase = runMaybe rule_check (CoreDoRuleCheck phase)
-
-    maybe_strictness_before phase
-      = runWhen (phase `elem` strictnessBefore dflags) CoreDoStrictness
-
-    base_mode = SimplMode { sm_phase      = panic "base_mode"
-                          , sm_names      = []
-                          , sm_rules      = rules_on
-                          , sm_eta_expand = eta_expand_on
-                          , sm_inline     = True
-                          , sm_case_case  = True }
-
-    simpl_phase phase names iter
-      = CoreDoPasses
-      $   [ maybe_strictness_before phase
-          , CoreDoSimplify iter
-                (base_mode { sm_phase = Phase phase
-                           , sm_names = names })
-
-          , maybe_rule_check (Phase phase) ]
-
-          -- Vectorisation can introduce a fair few common sub expressions involving 
-          --  DPH primitives. For example, see the Reverse test from dph-examples.
-          --  We need to eliminate these common sub expressions before their definitions
-          --  are inlined in phase 2. The CSE introduces lots of  v1 = v2 bindings, 
-          --  so we also run simpl_gently to inline them.
-      ++  (if dopt Opt_Vectorise dflags && phase == 3
-	    then [CoreCSE, simpl_gently]
-	    else [])
-
-    vectorisation
-      = runWhen (dopt Opt_Vectorise dflags) $
-          CoreDoPasses [ simpl_gently, CoreDoVectorisation ]
-
-                -- By default, we have 2 phases before phase 0.
-
-                -- Want to run with inline phase 2 after the specialiser to give
-                -- maximum chance for fusion to work before we inline build/augment
-                -- in phase 1.  This made a difference in 'ansi' where an
-                -- overloaded function wasn't inlined till too late.
-
-                -- Need phase 1 so that build/augment get
-                -- inlined.  I found that spectral/hartel/genfft lost some useful
-                -- strictness in the function sumcode' if augment is not inlined
-                -- before strictness analysis runs
-    simpl_phases = CoreDoPasses [ simpl_phase phase ["main"] max_iter
-                                | phase <- [phases, phases-1 .. 1] ]
-
-
-        -- initial simplify: mk specialiser happy: minimum effort please
-    simpl_gently = CoreDoSimplify max_iter
-                       (base_mode { sm_phase = InitialPhase
-=======
 -- | A reasonably gentle simplification pass for doing "obvious" simplifications
 defaultGentleSimplToDo :: CoreToDo
 defaultGentleSimplToDo = CoreDoSimplify 4 -- 4 is the default maxSimpleIterations
                        (SimplMode { sm_phase = InitialPhase
->>>>>>> a9d48fd9
                                   , sm_names = ["Gentle"]
                                   , sm_rules = True     -- Note [RULEs enabled in SimplGently]
                                   , sm_inline = False
-<<<<<<< HEAD
-                                  , sm_case_case = False })
-                          -- Don't do case-of-case transformations.
-                          -- This makes full laziness work better
-
-    core_todo =
-     if opt_level == 0 then
-       [vectorisation,
-        simpl_phase 0 ["final"] max_iter]
-     else {- opt_level >= 1 -} [
-
-    -- We want to do the static argument transform before full laziness as it
-    -- may expose extra opportunities to float things outwards. However, to fix
-    -- up the output of the transformation we need at do at least one simplify
-    -- after this before anything else
-        runWhen static_args (CoreDoPasses [ simpl_gently, CoreDoStaticArgs ]),
-
-        runWhen supercomp CoreDoSupercomp,
-
-        -- We run vectorisation here for now, but we might also try to run
-        -- it later
-        vectorisation,
-
-        -- initial simplify: mk specialiser happy: minimum effort please
-        simpl_gently,
-
-        -- Specialisation is best done before full laziness
-        -- so that overloaded functions have all their dictionary lambdas manifest
-        runWhen do_specialise CoreDoSpecialising,
-
-        runWhen full_laziness $
-           CoreDoFloatOutwards FloatOutSwitches {
-                                 floatOutLambdas   = Just 0,
-                                 floatOutConstants = True,
-                                 floatOutPartialApplications = False },
-      		-- Was: gentleFloatOutSwitches	
-                --
-		-- I have no idea why, but not floating constants to
-		-- top level is very bad in some cases.
-                --
-		-- Notably: p_ident in spectral/rewrite
-		-- 	    Changing from "gentle" to "constantsOnly"
-		-- 	    improved rewrite's allocation by 19%, and
-		-- 	    made 0.0% difference to any other nofib
-		-- 	    benchmark
-                --
-                -- Not doing floatOutPartialApplications yet, we'll do
-                -- that later on when we've had a chance to get more
-                -- accurate arity information.  In fact it makes no
-                -- difference at all to performance if we do it here,
-                -- but maybe we save some unnecessary to-and-fro in
-                -- the simplifier.
-
-        runWhen do_float_in CoreDoFloatInwards,
-
-        simpl_phases,
-
-                -- Phase 0: allow all Ids to be inlined now
-                -- This gets foldr inlined before strictness analysis
-
-                -- At least 3 iterations because otherwise we land up with
-                -- huge dead expressions because of an infelicity in the
-                -- simpifier.
-                --      let k = BIG in foldr k z xs
-                -- ==>  let k = BIG in letrec go = \xs -> ...(k x).... in go xs
-                -- ==>  let k = BIG in letrec go = \xs -> ...(BIG x).... in go xs
-                -- Don't stop now!
-        simpl_phase 0 ["main"] (max max_iter 3),
-
-        runWhen strictness (CoreDoPasses [
-                CoreDoStrictness,
-                CoreDoWorkerWrapper,
-                CoreDoGlomBinds,
-                simpl_phase 0 ["post-worker-wrapper"] max_iter
-                ]),
-
-        runWhen full_laziness $
-           CoreDoFloatOutwards FloatOutSwitches {
-                                 floatOutLambdas   = floatLamArgs dflags,
-                                 floatOutConstants = True,
-                                 floatOutPartialApplications = True },
-                -- nofib/spectral/hartel/wang doubles in speed if you
-                -- do full laziness late in the day.  It only happens
-                -- after fusion and other stuff, so the early pass doesn't
-                -- catch it.  For the record, the redex is
-                --        f_el22 (f_el21 r_midblock)
-
-
-        runWhen cse CoreCSE,
-                -- We want CSE to follow the final full-laziness pass, because it may
-                -- succeed in commoning up things floated out by full laziness.
-                -- CSE used to rely on the no-shadowing invariant, but it doesn't any more
-
-        runWhen do_float_in CoreDoFloatInwards,
-
-        maybe_rule_check (Phase 0),
-
-                -- Case-liberation for -O2.  This should be after
-                -- strictness analysis and the simplification which follows it.
-        runWhen liberate_case (CoreDoPasses [
-            CoreLiberateCase,
-            simpl_phase 0 ["post-liberate-case"] max_iter
-            ]),         -- Run the simplifier after LiberateCase to vastly
-                        -- reduce the possiblility of shadowing
-                        -- Reason: see Note [Shadowing] in SpecConstr.lhs
-
-        runWhen spec_constr CoreDoSpecConstr,
-
-        maybe_rule_check (Phase 0),
-
-        -- Final clean-up simplification:
-        simpl_phase 0 ["final"] max_iter
-     ]
-=======
                                   , sm_eta_expand = False
                                   , sm_case_case = False 
                                   })
->>>>>>> a9d48fd9
 
 -- The core-to-core pass ordering is derived from the DynFlags:
 runWhen :: Bool -> CoreToDo -> CoreToDo
