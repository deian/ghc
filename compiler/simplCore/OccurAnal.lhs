%
% (c) The GRASP/AQUA Project, Glasgow University, 1992-1998
%
%************************************************************************
%*                                                                      *
\section[OccurAnal]{Occurrence analysis pass}
%*                                                                      *
%************************************************************************

The occurrence analyser re-typechecks a core expression, returning a new
core expression with (hopefully) improved usage information.

\begin{code}
module OccurAnal (
        occurAnalysePgm, occurAnalyseExpr
    ) where

#include "HsVersions.h"

import CoreSyn
import CoreFVs
import CoreUtils        ( exprIsTrivial, isDefaultAlt, isExpandableApp, mkCoerce )
import Id
import Name( localiseName )
import BasicTypes
import Module( Module )
import Coercion

import VarSet
import VarEnv
import Var

import Maybes           ( orElse )
import Digraph          ( SCC(..), stronglyConnCompFromEdgedVerticesR )
import PrelNames        ( buildIdKey, foldrIdKey, runSTRepIdKey, augmentIdKey )
import Unique
import UniqFM
import Util             ( mapAndUnzip, filterOut, fstOf3 )
import Bag
import Outputable
import FastString
import Data.List
\end{code}


%************************************************************************
%*                                                                      *
\subsection[OccurAnal-main]{Counting occurrences: main function}
%*                                                                      *
%************************************************************************

Here's the externally-callable interface:

\begin{code}
occurAnalysePgm :: Module	-- Used only in debug output
                -> (Activation -> Bool) 
                -> [CoreRule] -> [CoreVect]
                -> CoreProgram -> CoreProgram
occurAnalysePgm this_mod active_rule imp_rules vects binds
  | isEmptyVarEnv final_usage
  = binds'
  | otherwise	-- See Note [Glomming]
  = WARN( True, hang (text "Glomming in" <+> ppr this_mod <> colon)
                   2 (ppr final_usage ) )
    [Rec (flattenBinds binds')]	 
  where
    (final_usage, binds') = go (initOccEnv active_rule) binds

    initial_uds = addIdOccs emptyDetails 
                            (rulesFreeVars imp_rules `unionVarSet` vectsFreeVars vects)
    -- The RULES and VECTORISE declarations keep things alive!

    go :: OccEnv -> [CoreBind] -> (UsageDetails, [CoreBind])
    go _ []
        = (initial_uds, [])
    go env (bind:binds)
        = (final_usage, bind' ++ binds')
        where
           (bs_usage, binds')   = go env binds
           (final_usage, bind') = occAnalBind env env bind bs_usage

occurAnalyseExpr :: CoreExpr -> CoreExpr
        -- Do occurrence analysis, and discard occurence info returned
occurAnalyseExpr expr 
  = snd (occAnal (initOccEnv all_active_rules) expr)
  where
    -- To be conservative, we say that all inlines and rules are active
    all_active_rules = \_ -> True
\end{code}


%************************************************************************
%*                                                                      *
\subsection[OccurAnal-main]{Counting occurrences: main function}
%*                                                                      *
%************************************************************************

Bindings
~~~~~~~~

\begin{code}
occAnalBind :: OccEnv 		-- The incoming OccEnv
	    -> OccEnv		-- Same, but trimmed by (binderOf bind)
            -> CoreBind
            -> UsageDetails             -- Usage details of scope
            -> (UsageDetails,           -- Of the whole let(rec)
                [CoreBind])

occAnalBind env _ (NonRec binder rhs) body_usage
  | isTyVar binder	-- A type let; we don't gather usage info
  = (body_usage, [NonRec binder rhs])

  | not (binder `usedIn` body_usage)    -- It's not mentioned
  = (body_usage, [])

  | otherwise                   -- It's mentioned in the body
  = (body_usage' +++ rhs_usage3, [NonRec tagged_binder rhs'])
  where
    (body_usage', tagged_binder) = tagBinder body_usage binder
    (rhs_usage1, rhs')           = occAnalRhs env (Just tagged_binder) rhs
    rhs_usage2 = addIdOccs rhs_usage1 (idUnfoldingVars binder)
    rhs_usage3 = addIdOccs rhs_usage2 (idRuleVars binder)
       -- See Note [Rules are extra RHSs] and Note [Rule dependency info]

occAnalBind _ env (Rec pairs) body_usage
  = foldr occAnalRec (body_usage, []) sccs
	-- For a recursive group, we 
	--	* occ-analyse all the RHSs
	--	* compute strongly-connected components
	--	* feed those components to occAnalRec
  where
    bndr_set = mkVarSet (map fst pairs)

    sccs :: [SCC (Node Details)]
    sccs = {-# SCC "occAnalBind.scc" #-} stronglyConnCompFromEdgedVerticesR nodes

    nodes :: [Node Details]
    nodes = {-# SCC "occAnalBind.assoc" #-} map (makeNode env bndr_set) pairs
\end{code}

Note [Dead code]
~~~~~~~~~~~~~~~~
Dropping dead code for recursive bindings is done in a very simple way:

        the entire set of bindings is dropped if none of its binders are
        mentioned in its body; otherwise none are.

This seems to miss an obvious improvement.

        letrec  f = ...g...
                g = ...f...
        in
        ...g...
===>
        letrec f = ...g...
               g = ...(...g...)...
        in
        ...g...

Now 'f' is unused! But it's OK!  Dependency analysis will sort this
out into a letrec for 'g' and a 'let' for 'f', and then 'f' will get
dropped.  It isn't easy to do a perfect job in one blow.  Consider

        letrec f = ...g...
               g = ...h...
               h = ...k...
               k = ...m...
               m = ...m...
        in
        ...m...


------------------------------------------------------------
Note [Forming Rec groups]
~~~~~~~~~~~~~~~~~~~~~~~~~
We put bindings {f = ef; g = eg } in a Rec group if "f uses g"
and "g uses f", no matter how indirectly.  We do a SCC analysis
with an edge f -> g if "f uses g".

More precisely, "f uses g" iff g should be in scope whereever f is.
That is, g is free in:
  a) the rhs 'ef'
  b) or the RHS of a rule for f (Note [Rules are extra RHSs])
  c) or the LHS or a rule for f (Note [Rule dependency info])

These conditions apply regardless of the activation of the RULE (eg it might be
inactive in this phase but become active later).  Once a Rec is broken up
it can never be put back together, so we must be conservative.

The principle is that, regardless of rule firings, every variale is
always in scope.

  * Note [Rules are extra RHSs]
    ~~~~~~~~~~~~~~~~~~~~~~~~~~~
    A RULE for 'f' is like an extra RHS for 'f'. That way the "parent"
    keeps the specialised "children" alive.  If the parent dies
    (because it isn't referenced any more), then the children will die
    too (unless they are already referenced directly).

    To that end, we build a Rec group for each cyclic strongly
    connected component,
        *treating f's rules as extra RHSs for 'f'*.
    More concretely, the SCC analysis runs on a graph with an edge
    from f -> g iff g is mentioned in
        (a) f's rhs
        (b) f's RULES
    These are rec_edges.

    Under (b) we include variables free in *either* LHS *or* RHS of
    the rule.  The former might seems silly, but see Note [Rule
    dependency info].  So in Example [eftInt], eftInt and eftIntFB
    will be put in the same Rec, even though their 'main' RHSs are
    both non-recursive.

  * Note [Rule dependency info]
    ~~~~~~~~~~~~~~~~~~~~~~~~~~~
    The VarSet in a SpecInfo is used for dependency analysis in the
    occurrence analyser.  We must track free vars in *both* lhs and rhs.  
    Hence use of idRuleVars, rather than idRuleRhsVars in occAnalBind.
    Why both? Consider
        x = y
        RULE f x = v+4
    Then if we substitute y for x, we'd better do so in the
    rule's LHS too, so we'd better ensure the RULE appears to mention 'x'
    as well as 'v'

  * Note [Rules are visible in their own rec group]
    ~~~~~~~~~~~~~~~~~~~~~~~~~~~~~~~~~~~~~~~~~~~~~~~
    We want the rules for 'f' to be visible in f's right-hand side.
    And we'd like them to be visible in other functions in f's Rec
    group.  E.g. in Note [Specialisation rules] we want f' rule
    to be visible in both f's RHS, and fs's RHS.

    This means that we must simplify the RULEs first, before looking
    at any of the definitions.  This is done by Simplify.simplRecBind,
    when it calls addLetIdInfo.

------------------------------------------------------------
Note [Choosing loop breakers]
~~~~~~~~~~~~~~~~~~~~~~~~~~~~~
Loop breaking is surprisingly subtle.  First read the section 4 of
"Secrets of the GHC inliner".  This describes our basic plan.
We avoid infinite inlinings by choosing loop breakers, and
ensuring that a loop breaker cuts each loop.  

Fundamentally, we do SCC analysis on a graph.  For each recursive
group we choose a loop breaker, delete all edges to that node, 
re-analyse the SCC, and iterate.

But what is the graph?  NOT the same graph as was used for Note
[Forming Rec groups]!  In particular, a RULE is like an equation for
'f' that is *always* inlined if it is applicable.  We do *not* disable
rules for loop-breakers.  It's up to whoever makes the rules to make
sure that the rules themselves always terminate.  See Note [Rules for
recursive functions] in Simplify.lhs

Hence, if
    f's RHS (or its INLINE template if it has one) mentions g, and
    g has a RULE that mentions h, and
    h has a RULE that mentions f

then we *must* choose f to be a loop breaker.  Example: see Note
[Specialisation rules].

In general, take the free variables of f's RHS, and augment it with
all the variables reachable by RULES from those starting points.  That
is the whole reason for computing rule_fv_env in occAnalBind.  (Of
course we only consider free vars that are also binders in this Rec
group.)  See also Note [Finding rule RHS free vars]

Note that when we compute this rule_fv_env, we only consider variables
free in the *RHS* of the rule, in contrast to the way we build the
Rec group in the first place (Note [Rule dependency info])

Note that if 'g' has RHS that mentions 'w', we should add w to
g's loop-breaker edges.  More concretely there is an edge from f -> g 
iff
	(a) g is mentioned in f's RHS `xor` f's INLINE rhs 
	    (see Note [Inline rules])
	(b) or h is mentioned in f's RHS, and 
            g appears in the RHS of an active RULE of h
            or a transitive sequence of active rules starting with h
	   
Why "active rules"?  See Note [Finding rule RHS free vars]

Note that in Example [eftInt], *neither* eftInt *nor* eftIntFB is
chosen as a loop breaker, because their RHSs don't mention each other.
And indeed both can be inlined safely.

Note again that the edges of the graph we use for computing loop breakers
are not the same as the edges we use for computing the Rec blocks.
That's why we compute

- rec_edges          for the Rec block analysis
- loop_breaker_edges for the loop breaker analysis

  * Note [Finding rule RHS free vars]
    ~~~~~~~~~~~~~~~~~~~~~~~~~~~~~~~~~
    Consider this real example from Data Parallel Haskell
	 tagZero :: Array Int -> Array Tag
	 {-# INLINE [1] tagZeroes #-}
	 tagZero xs = pmap (\x -> fromBool (x==0)) xs

	 {-# RULES "tagZero" [~1] forall xs n.
	     pmap fromBool <blah blah> = tagZero xs #-}     
    So tagZero's RHS mentions pmap, and pmap's RULE mentions tagZero.
    However, tagZero can only be inlined in phase 1 and later, while
    the RULE is only active *before* phase 1.  So there's no problem.

    To make this work, we look for the RHS free vars only for
    *active* rules. That's the reason for the occ_rule_act field 
    of the OccEnv.
 
  * Note [Weak loop breakers]
    ~~~~~~~~~~~~~~~~~~~~~~~~~
    There is a last nasty wrinkle.  Suppose we have

        Rec { f = f_rhs
              RULE f [] = g

              h = h_rhs
              g = h
              ...more...
        }

    Remember that we simplify the RULES before any RHS (see Note
    [Rules are visible in their own rec group] above).

    So we must *not* postInlineUnconditionally 'g', even though
    its RHS turns out to be trivial.  (I'm assuming that 'g' is
    not choosen as a loop breaker.)  Why not?  Because then we
    drop the binding for 'g', which leaves it out of scope in the
    RULE!
  
    Here's a somewhat different example of the same thing
        Rec { g = h
            ; h = ...f...
            ; f = f_rhs
              RULE f [] = g }
    Here the RULE is "below" g, but we *still* can't postInlineUnconditionally
    g, because the RULE for f is active throughout.  So the RHS of h
    might rewrite to 	 h = ...g...
    So g must remain in scope in the output program!
    
    We "solve" this by:

        Make g a "weak" loop breaker (OccInfo = IAmLoopBreaker True)
        iff g is a "missing free variable" of the Rec group

    A "missing free variable" x is one that is mentioned in an RHS or
    INLINE or RULE of a binding in the Rec group, but where the
    dependency on x may not show up in the loop_breaker_edges (see
    note [Choosing loop breakers} above).

    A normal "strong" loop breaker has IAmLoopBreaker False.  So

                                Inline  postInlineUnconditionally
        IAmLoopBreaker False    no      no
        IAmLoopBreaker True     yes     no
        other                   yes     yes

    The **sole** reason for this kind of loop breaker is so that
    postInlineUnconditionally does not fire.  Ugh.  (Typically it'll
    inline via the usual callSiteInline stuff, so it'll be dead in the
    next pass, so the main Ugh is the tiresome complication.)

Note [Rules for imported functions]
~~~~~~~~~~~~~~~~~~~~~~~~~~~~~~~~~~~
Consider this
   f = /\a. B.g a
   RULE B.g Int = 1 + f Int
Note that 
  * The RULE is for an imported function.  
  * f is non-recursive
Now we
can get
   f Int --> B.g Int	  Inlining f
         --> 1 + f Int    Firing RULE
and so the simplifier goes into an infinite loop. This 
would not happen if the RULE was for a local function,
because we keep track of dependencies through rules.  But
that is pretty much impossible to do for imported Ids.  Suppose
f's definition had been
   f = /\a. C.h a
where (by some long and devious process), C.h eventually inlines to
B.g.  We could only spot such loops by exhaustively following
unfoldings of C.h etc, in case we reach B.g, and hence (via the RULE)
f.

Note that RULES for imported functions are important in practice; they
occur a lot in the libraries.

We regard this potential infinite loop as a *programmer* error.
It's up the programmer not to write silly rules like
     RULE f x = f x
and the example above is just a more complicated version. 

Note [Specialising imported functions]
~~~~~~~~~~~~~~~~~~~~~~~~~~~~~~~~~~~~~~
BUT for *automatically-generated* rules, the programmer can't be
responsible for the "programmer error" in Note [Rules for imported
functions].  In paricular, consider specialising a recursive function
defined in another module.  If we specialise a recursive function B.g,
we get
	 g_spec = .....(B.g Int).....
	 RULE B.g Int = g_spec 
Here, g_spec doesn't look recursive, but when the rule fires, it
becomes so.  And if B.g was mutually recursive, the loop might
not be as obvious as it is here.

To avoid this, 
 * When specialising a function that is a loop breaker, 
   give a NOINLINE pragma to the specialised function

Note [Glomming]
~~~~~~~~~~~~~~~
RULES for imported Ids can make something at the top refer to something at the bottom:
	f = \x -> B.g (q x)
	h = \y -> 3
	
	RULE:  B.g (q x) = h x

Applying this rule makes f refer to h, although f doesn't appear to
depend on h.  (And, as in Note [Rules for imported functions], the
dependency might be more indirect. For example, f might mention C.t
rather than B.g, where C.t eventually inlines to B.g.)

NOTICE that this cannot happen for rules whose head is a
locally-defined function, because we accurately track dependencies
through RULES.  It only happens for rules whose head is an imported
function (B.g in the example above).

Solution:
  - When simplifying, bring all top level identifiers into
    scope at the start, ignoring the Rec/NonRec structure, so 
    that when 'h' pops up in f's rhs, we find it in the in-scope set
    (as the simplifier generally expects). This happens in simplTopBinds.

  - In the occurrence analyser, if there are any out-of-scope
    occurrences that pop out of the top, which will happen after
    firing the rule:      f = \x -> h x
                          h = \y -> 3
    then just glom all the bindings into a single Rec, so that
    the *next* iteration of the occurrence analyser will sort 
    them all out.   This part happens in occurAnalysePgm.

------------------------------------------------------------
Note [Inline rules]
~~~~~~~~~~~~~~~~~~~
None of the above stuff about RULES applies to Inline Rules,
stored in a CoreUnfolding.  The unfolding, if any, is simplified
at the same time as the regular RHS of the function (ie *not* like
Note [Rules are visible in their own rec group]), so it should be
treated *exactly* like an extra RHS.

Or, rather, when computing loop-breaker edges,
  * If f has an INLINE pragma, and it is active, we treat the
    INLINE rhs as f's rhs
  * If it's inactive, we treat f as having no rhs
  * If it has no INLINE pragma, we look at f's actual rhs


There is a danger that we'll be sub-optimal if we see this
     f = ...f...
     [INLINE f = ..no f...]
where f is recursive, but the INLINE is not. This can just about
happen with a sufficiently odd set of rules; eg

	foo :: Int -> Int
	{-# INLINE [1] foo #-}
	foo x = x+1

	bar :: Int -> Int
	{-# INLINE [1] bar #-}
	bar x = foo x + 1

	{-# RULES "foo" [~1] forall x. foo x = bar x #-}

Here the RULE makes bar recursive; but it's INLINE pragma remains
non-recursive. It's tempting to then say that 'bar' should not be
a loop breaker, but an attempt to do so goes wrong in two ways:
   a) We may get
         $df = ...$cfoo...
         $cfoo = ...$df....
         [INLINE $cfoo = ...no-$df...]
      But we want $cfoo to depend on $df explicitly so that we
      put the bindings in the right order to inline $df in $cfoo
      and perhaps break the loop altogether.  (Maybe this
   b)


Example [eftInt]
~~~~~~~~~~~~~~~
Example (from GHC.Enum):

  eftInt :: Int# -> Int# -> [Int]
  eftInt x y = ...(non-recursive)...

  {-# INLINE [0] eftIntFB #-}
  eftIntFB :: (Int -> r -> r) -> r -> Int# -> Int# -> r
  eftIntFB c n x y = ...(non-recursive)...

  {-# RULES
  "eftInt"  [~1] forall x y. eftInt x y = build (\ c n -> eftIntFB c n x y)
  "eftIntList"  [1] eftIntFB  (:) [] = eftInt
   #-}

Note [Specialisation rules]
~~~~~~~~~~~~~~~~~~~~~~~~~~~
Consider this group, which is typical of what SpecConstr builds:

   fs a = ....f (C a)....
   f  x = ....f (C a)....
   {-# RULE f (C a) = fs a #-}

So 'f' and 'fs' are in the same Rec group (since f refers to fs via its RULE).

But watch out!  If 'fs' is not chosen as a loop breaker, we may get an infinite loop:
  - the RULE is applied in f's RHS (see Note [Self-recursive rules] in Simplify
  - fs is inlined (say it's small)
  - now there's another opportunity to apply the RULE

This showed up when compiling Control.Concurrent.Chan.getChanContents.


\begin{code}
type Node details = (details, Unique, [Unique])	-- The Ints are gotten from the Unique,
						-- which is gotten from the Id.
data Details
  = ND { nd_bndr :: Id          -- Binder
       , nd_rhs  :: CoreExpr    -- RHS, already occ-analysed

       , nd_uds  :: UsageDetails  -- Usage from RHS, and RULES, and InlineRule unfolding
       	 	    		  -- ignoring phase (ie assuming all are active)
				  -- See Note [Forming Rec groups]

       , nd_inl  :: IdSet       -- Free variables of
                                --   the InlineRule (if present and active)
                                --   or the RHS (ir no InlineRule)
                                -- but excluding any RULES
                                -- This is the IdSet that may be used if the Id is inlined

       , nd_weak :: IdSet       -- Binders of this Rec that are mentioned in nd_uds
       	 	       		-- but are *not* in nd_inl.  These are the ones whose
				-- dependencies might not be respected by loop_breaker_edges
				-- See Note [Weak loop breakers]
  
       , nd_active_rule_fvs :: IdSet   -- Free variables of the RHS of active RULES
  }

instance Outputable Details where
   ppr nd = ptext (sLit "ND") <> braces 
             (sep [ ptext (sLit "bndr =") <+> ppr (nd_bndr nd)
                  , ptext (sLit "uds =") <+> ppr (nd_uds nd)
                  , ptext (sLit "inl =") <+> ppr (nd_inl nd)
<<<<<<< HEAD
                  , ptext (sLit "rule_fvs =") <+> ppr (nd_rule_fvs nd)
                  , ptext (sLit "active_rule_fvs =") <+> ppr (nd_active_rule_fvs nd)
=======
                  , ptext (sLit "weak =") <+> ppr (nd_weak nd)
                  , ptext (sLit "rule =") <+> ppr (nd_active_rule_fvs nd)
>>>>>>> 6dfd9016
	     ])

makeNode :: OccEnv -> VarSet -> (Var, CoreExpr) -> Node Details
makeNode env bndr_set (bndr, rhs)
  = (details, varUnique bndr, keysUFM node_fvs)
  where
    details = ND { nd_bndr = bndr
                 , nd_rhs  = rhs'
                 , nd_uds  = rhs_usage3
		 , nd_weak = node_fvs `minusVarSet` inl_fvs
                 , nd_inl  = inl_fvs
                 , nd_active_rule_fvs = active_rule_fvs }

    -- Constructing the edges for the main Rec computation
    -- See Note [Forming Rec groups]
    (rhs_usage1, rhs') = occAnalRhs env Nothing rhs
    rhs_usage2 = addIdOccs rhs_usage1 all_rule_fvs   -- Note [Rules are extra RHSs]
                                                     -- Note [Rule dependency info]
    rhs_usage3 = case mb_unf_fvs of
                   Just unf_fvs -> addIdOccs rhs_usage2 unf_fvs
                   Nothing      -> rhs_usage2
    node_fvs = udFreeVars bndr_set rhs_usage3

    -- Finding the free variables of the rules
    is_active = occ_rule_act env :: Activation -> Bool
    rules = filterOut isBuiltinRule (idCoreRules bndr)
    rules_w_fvs :: [(Activation, VarSet)]    -- Find the RHS fvs
    rules_w_fvs = [ (ru_act rule, fvs)
                  | rule <- rules
                  , let fvs = exprFreeVars (ru_rhs rule)
		    	      `delVarSetList` ru_bndrs rule
                  , not (isEmptyVarSet fvs) ]
    all_rule_fvs = foldr (unionVarSet . snd) rule_lhs_fvs rules_w_fvs
    rule_lhs_fvs = foldr (unionVarSet . (\ru -> exprsFreeVars (ru_args ru)
                                                `delVarSetList` ru_bndrs ru))
                         emptyVarSet rules
    active_rule_fvs = unionVarSets [fvs | (a,fvs) <- rules_w_fvs, is_active a]

    -- Finding the free variables of the INLINE pragma (if any)
    unf        = realIdUnfolding bndr     -- Ignore any current loop-breaker flag
    mb_unf_fvs = stableUnfoldingVars isLocalId unf

    -- Find the "nd_inl" free vars; for the loop-breaker phase
    inl_fvs = case mb_unf_fvs of
                Nothing	-> udFreeVars bndr_set rhs_usage1 -- No INLINE, use RHS
                Just unf_fvs -> unf_fvs	
                      -- We could check for an *active* INLINE (returning
		      -- emptyVarSet for an inactive one), but is_active
		      -- isn't the right thing (it tells about
		      -- RULE activation), so we'd need more plumbing

-----------------------------
occAnalRec :: SCC (Node Details)
           -> (UsageDetails, [CoreBind])
	   -> (UsageDetails, [CoreBind])

	-- The NonRec case is just like a Let (NonRec ...) above
occAnalRec (AcyclicSCC (ND { nd_bndr = bndr, nd_rhs = rhs, nd_uds = rhs_uds}, _, _))
           (body_uds, binds)
  | not (bndr `usedIn` body_uds) 
  = (body_uds, binds)

  | otherwise			-- It's mentioned in the body
  = (body_uds' +++ rhs_uds,	
     NonRec tagged_bndr rhs : binds)
  where
    (body_uds', tagged_bndr) = tagBinder body_uds bndr

	-- The Rec case is the interesting one
	-- See Note [Loop breaking]
occAnalRec (CyclicSCC nodes) (body_uds, binds)
  | not (any (`usedIn` body_uds) bndrs)	-- NB: look at body_uds, not total_uds
  = (body_uds, binds)				-- Dead code

  | otherwise	-- At this point we always build a single Rec
  = -- pprTrace "occAnalRec" (vcat
    --   [ text "tagged nodes" <+> ppr tagged_nodes
    --   , text "lb edges" <+> ppr loop_breaker_edges])
    (final_uds, Rec pairs : binds)

  where
    bndrs    = [b | (ND { nd_bndr = b }, _, _) <- nodes]
    bndr_set = mkVarSet bndrs

	----------------------------
	-- Tag the binders with their occurrence info
    tagged_nodes = map tag_node nodes
    total_uds = foldl add_uds body_uds nodes
    final_uds = total_uds `minusVarEnv` bndr_set
    add_uds usage_so_far (nd, _, _) = usage_so_far +++ nd_uds nd

    tag_node :: Node Details -> Node Details
    tag_node (details@ND { nd_bndr = bndr }, k, ks)
      = (details { nd_bndr = setBinderOcc total_uds bndr }, k, ks)

    ---------------------------
    -- Now reconstruct the cycle
    pairs :: [(Id,CoreExpr)]
    pairs | isEmptyVarSet weak_fvs = reOrderNodes   0 bndr_set weak_fvs tagged_nodes       []
          | otherwise              = loopBreakNodes 0 bndr_set weak_fvs loop_breaker_edges []
	  -- If weak_fvs is empty, the loop_breaker_edges will include all 
	  -- the edges in tagged_nodes, so there isn't any point in doing 
	  -- a fresh SCC computation that will yield a single CyclicSCC result.

    weak_fvs :: VarSet
    weak_fvs = foldr (unionVarSet . nd_weak . fstOf3) emptyVarSet nodes

	-- See Note [Choosing loop breakers] for loop_breaker_edges
    loop_breaker_edges = map mk_node tagged_nodes
    mk_node (details@(ND { nd_inl = inl_fvs }), k, _) 
      = (details, k, keysUFM (extendFvs_ rule_fv_env inl_fvs))

    ------------------------------------
    rule_fv_env :: IdEnv IdSet  
        -- Maps a variable f to the variables from this group 
        --      mentioned in RHS of active rules for f
        -- Domain is *subset* of bound vars (others have no rule fvs)
    rule_fv_env = transClosureFV (mkVarEnv init_rule_fvs)
    init_rule_fvs   -- See Note [Finding rule RHS free vars]
      = [ (b, trimmed_rule_fvs)
        | (ND { nd_bndr = b, nd_active_rule_fvs = rule_fvs },_,_) <- nodes
        , let trimmed_rule_fvs = rule_fvs `intersectVarSet` bndr_set
        , not (isEmptyVarSet trimmed_rule_fvs)]
\end{code}

@loopBreakSCC@ is applied to the list of (binder,rhs) pairs for a cyclic
strongly connected component (there's guaranteed to be a cycle).  It returns the
same pairs, but
        a) in a better order,
        b) with some of the Ids having a IAmALoopBreaker pragma

The "loop-breaker" Ids are sufficient to break all cycles in the SCC.  This means
that the simplifier can guarantee not to loop provided it never records an inlining
for these no-inline guys.

Furthermore, the order of the binds is such that if we neglect dependencies
on the no-inline Ids then the binds are topologically sorted.  This means
that the simplifier will generally do a good job if it works from top bottom,
recording inlinings for any Ids which aren't marked as "no-inline" as it goes.

\begin{code}
type Binding = (Id,CoreExpr)

mk_loop_breaker :: Node Details -> Binding
mk_loop_breaker (ND { nd_bndr = bndr, nd_rhs = rhs}, _, _) 
  = (setIdOccInfo bndr strongLoopBreaker, rhs)

mk_non_loop_breaker :: VarSet -> Node Details -> Binding
-- See Note [Weak loop breakers]
mk_non_loop_breaker used_in_rules (ND { nd_bndr = bndr, nd_rhs = rhs}, _, _) 
  | bndr `elemVarSet` used_in_rules = (setIdOccInfo bndr weakLoopBreaker, rhs)
  | otherwise                       = (bndr, rhs)

udFreeVars :: VarSet -> UsageDetails -> VarSet
-- Find the subset of bndrs that are mentioned in uds
udFreeVars bndrs uds = intersectUFM_C (\b _ -> b) bndrs uds

loopBreakNodes :: Int 
	       -> VarSet	-- All binders
               -> VarSet	-- Binders whose dependencies may be "missing"
	       	  		-- See Note [Weak loop breakers]
               -> [Node Details]
               -> [Binding]	        -- Append these to the end
               -> [Binding]
-- Return the bindings sorted into a plausible order, and marked with loop breakers.  
loopBreakNodes depth bndr_set weak_fvs nodes binds
  = go (stronglyConnCompFromEdgedVerticesR nodes) binds
  where
    go []         binds = binds
    go (scc:sccs) binds = loop_break_scc scc (go sccs binds)

    loop_break_scc scc binds
      = case scc of
          AcyclicSCC node  -> mk_non_loop_breaker weak_fvs node : binds
          CyclicSCC [node] -> mk_loop_breaker node : binds
          CyclicSCC nodes  -> reOrderNodes depth bndr_set weak_fvs nodes binds

reOrderNodes :: Int -> VarSet -> VarSet -> [Node Details] -> [Binding] -> [Binding]
    -- Choose a loop breaker, mark it no-inline,
    -- do SCC analysis on the rest, and recursively sort them out
reOrderNodes _ _ _ [] _  = panic "reOrderNodes"
reOrderNodes depth bndr_set weak_fvs (node : nodes) binds
  = -- pprTrace "reOrderNodes" (text "unchosen" <+> ppr unchosen $$ 
    --                           text "chosen" <+> ppr chosen_nodes) $
    loopBreakNodes new_depth bndr_set weak_fvs unchosen $
    (map mk_loop_breaker chosen_nodes ++ binds)
  where
    (chosen_nodes, unchosen) = choose_loop_breaker (score node) [node] [] nodes

    approximate_loop_breaker = depth >= 2
    new_depth | approximate_loop_breaker = 0
	      | otherwise		 = depth+1
	-- After two iterations (d=0, d=1) give up
	-- and approximate, returning to d=0

    choose_loop_breaker :: Int			-- Best score so far
                        -> [Node Details]	-- Nodes with this score
                        -> [Node Details] 	-- Nodes with higher scores
                        -> [Node Details]	-- Unprocessed nodes
                        -> ([Node Details], [Node Details])
        -- This loop looks for the bind with the lowest score
        -- to pick as the loop  breaker.  The rest accumulate in
    choose_loop_breaker _ loop_nodes acc []
        = (loop_nodes, acc)        -- Done

	-- If approximate_loop_breaker is True, we pick *all*
	-- nodes with lowest score, else just one
	-- See Note [Complexity of loop breaking]
    choose_loop_breaker loop_sc loop_nodes acc (node : nodes)
        | sc < loop_sc  -- Lower score so pick this new one
        = choose_loop_breaker sc [node] (loop_nodes ++ acc) nodes

	| approximate_loop_breaker && sc == loop_sc
	= choose_loop_breaker loop_sc (node : loop_nodes) acc nodes
	
        | otherwise     -- Higher score so don't pick it
        = choose_loop_breaker loop_sc loop_nodes (node : acc) nodes
        where
          sc = score node

    score :: Node Details -> Int        -- Higher score => less likely to be picked as loop breaker
    score (ND { nd_bndr = bndr, nd_rhs = rhs }, _, _)
        | not (isId bndr) = 100	    -- A type or cercion variable is never a loop breaker

        | isDFunId bndr = 9   -- Never choose a DFun as a loop breaker
	   	     	      -- Note [DFuns should not be loop breakers]

        | Just inl_source <- isStableCoreUnfolding_maybe (idUnfolding bndr)
	= case inl_source of
	     InlineWrapper {} -> 10  -- Note [INLINE pragmas]
	     _other	      ->  3  -- Data structures are more important than this
	     		             -- so that dictionary/method recursion unravels
		-- Note that this case hits all InlineRule things, so we
		-- never look at 'rhs' for InlineRule stuff. That's right, because
		-- 'rhs' is irrelevant for inlining things with an InlineRule
                
        | is_con_app rhs = 5  -- Data types help with cases: Note [Constructor applications]
                
        | exprIsTrivial rhs = 10  -- Practically certain to be inlined
                -- Used to have also: && not (isExportedId bndr)
                -- But I found this sometimes cost an extra iteration when we have
                --      rec { d = (a,b); a = ...df...; b = ...df...; df = d }
                -- where df is the exported dictionary. Then df makes a really
                -- bad choice for loop breaker

	
-- If an Id is marked "never inline" then it makes a great loop breaker
-- The only reason for not checking that here is that it is rare
-- and I've never seen a situation where it makes a difference,
-- so it probably isn't worth the time to test on every binder
--	| isNeverActive (idInlinePragma bndr) = -10

        | isOneOcc (idOccInfo bndr) = 2  -- Likely to be inlined

        | canUnfold (realIdUnfolding bndr) = 1
                -- The Id has some kind of unfolding
		-- Ignore loop-breaker-ness here because that is what we are setting!

        | otherwise = 0

	-- Checking for a constructor application
        -- Cheap and cheerful; the simplifer moves casts out of the way
        -- The lambda case is important to spot x = /\a. C (f a)
        -- which comes up when C is a dictionary constructor and
        -- f is a default method.
        -- Example: the instance for Show (ST s a) in GHC.ST
        --
        -- However we *also* treat (\x. C p q) as a con-app-like thing,
        --      Note [Closure conversion]
    is_con_app (Var v)    = isConLikeId v
    is_con_app (App f _)  = is_con_app f
    is_con_app (Lam _ e)  = is_con_app e
    is_con_app (Note _ e) = is_con_app e
    is_con_app _          = False
\end{code}

Note [Complexity of loop breaking]
~~~~~~~~~~~~~~~~~~~~~~~~~~~~~~~~~~
The loop-breaking algorithm knocks out one binder at a time, and 
performs a new SCC analysis on the remaining binders.  That can
behave very badly in tightly-coupled groups of bindings; in the
worst case it can be (N**2)*log N, because it does a full SCC
on N, then N-1, then N-2 and so on.

To avoid this, we switch plans after 2 (or whatever) attempts:
  Plan A: pick one binder with the lowest score, make it
	  a loop breaker, and try again
  Plan B: pick *all* binders with the lowest score, make them
	  all loop breakers, and try again 
Since there are only a small finite number of scores, this will
terminate in a constant number of iterations, rather than O(N)
iterations.

You might thing that it's very unlikely, but RULES make it much
more likely.  Here's a real example from Trac #1969:
  Rec { $dm = \d.\x. op d
	{-# RULES forall d. $dm Int d  = $s$dm1
		  forall d. $dm Bool d = $s$dm2 #-}
	
	dInt = MkD .... opInt ...
	dInt = MkD .... opBool ...
	opInt  = $dm dInt
	opBool = $dm dBool

	$s$dm1 = \x. op dInt
	$s$dm2 = \x. op dBool }
The RULES stuff means that we can't choose $dm as a loop breaker
(Note [Choosing loop breakers]), so we must choose at least (say)
opInt *and* opBool, and so on.  The number of loop breakders is
linear in the number of instance declarations.

Note [INLINE pragmas]
~~~~~~~~~~~~~~~~~~~~~
Avoid choosing a function with an INLINE pramga as the loop breaker!  
If such a function is mutually-recursive with a non-INLINE thing,
then the latter should be the loop-breaker.

Usually this is just a question of optimisation. But a particularly
bad case is wrappers generated by the demand analyser: if you make
then into a loop breaker you may get an infinite inlining loop.  For
example:
  rec {
        $wfoo x = ....foo x....

        {-loop brk-} foo x = ...$wfoo x...
  }
The interface file sees the unfolding for $wfoo, and sees that foo is
strict (and hence it gets an auto-generated wrapper).  Result: an
infinite inlining in the importing scope.  So be a bit careful if you
change this.  A good example is Tree.repTree in
nofib/spectral/minimax. If the repTree wrapper is chosen as the loop
breaker then compiling Game.hs goes into an infinite loop.  This
happened when we gave is_con_app a lower score than inline candidates:

  Tree.repTree
    = __inline_me (/\a. \w w1 w2 -> 
                   case Tree.$wrepTree @ a w w1 w2 of
                    { (# ww1, ww2 #) -> Branch @ a ww1 ww2 })
  Tree.$wrepTree
    = /\a w w1 w2 -> 
      (# w2_smP, map a (Tree a) (Tree.repTree a w1 w) (w w2) #)

Here we do *not* want to choose 'repTree' as the loop breaker.

Note [DFuns should not be loop breakers]
~~~~~~~~~~~~~~~~~~~~~~~~~~~~~~~~~~~~~~~~
It's particularly bad to make a DFun into a loop breaker.  See
Note [How instance declarations are translated] in TcInstDcls

We give DFuns a higher score than ordinary CONLIKE things because 
if there's a choice we want the DFun to be the non-looop breker. Eg
 
rec { sc = /\ a \$dC. $fBWrap (T a) ($fCT @ a $dC)

      $fCT :: forall a_afE. (Roman.C a_afE) => Roman.C (Roman.T a_afE)
      {-# DFUN #-}
      $fCT = /\a \$dC. MkD (T a) ((sc @ a $dC) |> blah) ($ctoF @ a $dC)
    }

Here 'sc' (the superclass) looks CONLIKE, but we'll never get to it
if we can't unravel the DFun first.

Note [Constructor applications]
~~~~~~~~~~~~~~~~~~~~~~~~~~~~~~~
It's really really important to inline dictionaries.  Real
example (the Enum Ordering instance from GHC.Base):

     rec     f = \ x -> case d of (p,q,r) -> p x
             g = \ x -> case d of (p,q,r) -> q x
             d = (v, f, g)

Here, f and g occur just once; but we can't inline them into d.
On the other hand we *could* simplify those case expressions if
we didn't stupidly choose d as the loop breaker.
But we won't because constructor args are marked "Many".
Inlining dictionaries is really essential to unravelling
the loops in static numeric dictionaries, see GHC.Float.

Note [Closure conversion]
~~~~~~~~~~~~~~~~~~~~~~~~~
We treat (\x. C p q) as a high-score candidate in the letrec scoring algorithm.
The immediate motivation came from the result of a closure-conversion transformation
which generated code like this:

    data Clo a b = forall c. Clo (c -> a -> b) c

    ($:) :: Clo a b -> a -> b
    Clo f env $: x = f env x

    rec { plus = Clo plus1 ()

        ; plus1 _ n = Clo plus2 n

        ; plus2 Zero     n = n
        ; plus2 (Succ m) n = Succ (plus $: m $: n) }

If we inline 'plus' and 'plus1', everything unravels nicely.  But if
we choose 'plus1' as the loop breaker (which is entirely possible
otherwise), the loop does not unravel nicely.


@occAnalRhs@ deals with the question of bindings where the Id is marked
by an INLINE pragma.  For these we record that anything which occurs
in its RHS occurs many times.  This pessimistically assumes that ths
inlined binder also occurs many times in its scope, but if it doesn't
we'll catch it next time round.  At worst this costs an extra simplifier pass.
ToDo: try using the occurrence info for the inline'd binder.

[March 97] We do the same for atomic RHSs.  Reason: see notes with loopBreakSCC.
[June 98, SLPJ]  I've undone this change; I don't understand it.  See notes with loopBreakSCC.


\begin{code}
occAnalRhs :: OccEnv
           -> Maybe Id -> CoreExpr    -- Binder and rhs
                 -- Just b  => non-rec, and alrady tagged with occurrence info
                 -- Nothing => Rec, no occ info
           -> (UsageDetails, CoreExpr)
              -- Returned usage details covers only the RHS,
              -- and *not* the RULE or INLINE template for the Id
occAnalRhs env mb_bndr rhs
  = occAnal ctxt rhs
  where
    -- See Note [Cascading inlines]
    ctxt = case mb_bndr of
             Just b | certainly_inline b -> env
             _other                      -> rhsCtxt env

    certainly_inline bndr  -- See Note [Cascading inlines]
      = case idOccInfo bndr of
          OneOcc in_lam one_br _ -> not in_lam && one_br && active && not_stable
          _                      -> False
      where
        active     = isAlwaysActive (idInlineActivation bndr)
        not_stable = not (isStableUnfolding (idUnfolding bndr))

addIdOccs :: UsageDetails -> VarSet -> UsageDetails
addIdOccs usage id_set = foldVarSet add usage id_set
  where
    add v u | isId v    = addOneOcc u v NoOccInfo
            | otherwise = u
	-- Give a non-committal binder info (i.e NoOccInfo) because
	--   a) Many copies of the specialised thing can appear
	--   b) We don't want to substitute a BIG expression inside a RULE
	--	even if that's the only occurrence of the thing
	--	(Same goes for INLINE.)
\end{code}

Note [Cascading inlines]
~~~~~~~~~~~~~~~~~~~~~~~~
By default we use an rhsCtxt for the RHS of a binding.  This tells the
occ anal n that it's looking at an RHS, which has an effect in
occAnalApp.  In particular, for constructor applications, it makes
the arguments appear to have NoOccInfo, so that we don't inline into
them. Thus    x = f y
              k = Just x
we do not want to inline x.

But there's a problem.  Consider
     x1 = a0 : []
     x2 = a1 : x1
     x3 = a2 : x2
     g  = f x3
First time round, it looks as if x1 and x2 occur as an arg of a
let-bound constructor ==> give them a many-occurrence.
But then x3 is inlined (unconditionally as it happens) and
next time round, x2 will be, and the next time round x1 will be
Result: multiple simplifier iterations.  Sigh.

So, when analysing the RHS of x3 we notice that x3 will itself
definitely inline the next time round, and so we analyse x3's rhs in
an ordinary context, not rhsCtxt.  Hence the "certainly_inline" stuff.

Annoyingly, we have to approximiate SimplUtils.preInlineUnconditionally.
If we say "yes" when preInlineUnconditionally says "no" the simplifier iterates
indefinitely:
        x = f y
        k = Just x
inline ==>
        k = Just (f y)
float ==>
        x1 = f y
        k = Just x1

This is worse than the slow cascade, so we only want to say "certainly_inline"
if it really is certain.  Look at the note with preInlineUnconditionally
for the various clauses.

Expressions
~~~~~~~~~~~
\begin{code}
occAnal :: OccEnv
        -> CoreExpr
        -> (UsageDetails,       -- Gives info only about the "interesting" Ids
            CoreExpr)

occAnal _   expr@(Type _) = (emptyDetails, 	   expr)
occAnal _   expr@(Lit _)  = (emptyDetails, 	   expr)
occAnal env expr@(Var v)  = (mkOneOcc env v False, expr)
    -- At one stage, I gathered the idRuleVars for v here too,
    -- which in a way is the right thing to do.
    -- But that went wrong right after specialisation, when
    -- the *occurrences* of the overloaded function didn't have any
    -- rules in them, so the *specialised* versions looked as if they
    -- weren't used at all.

occAnal _ (Coercion co) 
  = (addIdOccs emptyDetails (coVarsOfCo co), Coercion co)
	-- See Note [Gather occurrences of coercion veriables]
\end{code}

Note [Gather occurrences of coercion veriables]
~~~~~~~~~~~~~~~~~~~~~~~~~~~~~~~~~~~~~~~~~~~~~~~
We need to gather info about what coercion variables appear, so that
we can sort them into the right place when doing dependency analysis.

\begin{code}
\end{code}

\begin{code}
occAnal env (Note note@(SCC _) body)
  = case occAnal env body of { (usage, body') ->
    (mapVarEnv markInsideSCC usage, Note note body')
    }

occAnal env (Note note body)
  = case occAnal env body of { (usage, body') ->
    (usage, Note note body')
    }

occAnal env (Cast expr co)
  = case occAnal env expr of { (usage, expr') ->
    let usage1 = markManyIf (isRhsEnv env) usage
        usage2 = addIdOccs usage1 (coVarsOfCo co)
          -- See Note [Gather occurrences of coercion veriables]
    in (usage2, Cast expr' co)
        -- If we see let x = y `cast` co
        -- then mark y as 'Many' so that we don't
        -- immediately inline y again.
    }
\end{code}

\begin{code}
occAnal env app@(App _ _)
  = occAnalApp env (collectArgs app)

-- Ignore type variables altogether
--   (a) occurrences inside type lambdas only not marked as InsideLam
--   (b) type variables not in environment

occAnal env (Lam x body) | isTyVar x
  = case occAnal env body of { (body_usage, body') ->
    (body_usage, Lam x body')
    }

-- For value lambdas we do a special hack.  Consider
--      (\x. \y. ...x...)
-- If we did nothing, x is used inside the \y, so would be marked
-- as dangerous to dup.  But in the common case where the abstraction
-- is applied to two arguments this is over-pessimistic.
-- So instead, we just mark each binder with its occurrence
-- info in the *body* of the multiple lambda.
-- Then, the simplifier is careful when partially applying lambdas.

occAnal env expr@(Lam _ _)
  = case occAnal env_body body of { (body_usage, body') ->
    let
        (final_usage, tagged_binders) = tagLamBinders body_usage binders'
		      -- Use binders' to put one-shot info on the lambdas

        --      URGH!  Sept 99: we don't seem to be able to use binders' here, because
        --      we get linear-typed things in the resulting program that we can't handle yet.
        --      (e.g. PrelShow)  TODO

        really_final_usage = if linear then
                                final_usage
                             else
                                mapVarEnv markInsideLam final_usage
    in
    (really_final_usage,
     mkLams tagged_binders body') }
  where
    env_body        = vanillaCtxt (trimOccEnv env binders)
		        -- Body is (no longer) an RhsContext
    (binders, body) = collectBinders expr
    binders'        = oneShotGroup env binders
    linear          = all is_one_shot binders'
    is_one_shot b   = isId b && isOneShotBndr b

occAnal env (Case scrut bndr ty alts)
  = case occ_anal_scrut scrut alts     of { (scrut_usage, scrut') ->
    case mapAndUnzip occ_anal_alt alts of { (alts_usage_s, alts')   ->
    let
        alts_usage  = foldr1 combineAltsUsageDetails alts_usage_s
        (alts_usage1, tagged_bndr) = tag_case_bndr alts_usage bndr
        total_usage = scrut_usage +++ alts_usage1
    in
    total_usage `seq` (total_usage, Case scrut' tagged_bndr ty alts') }}
  where
	-- Note [Case binder usage]	
	-- ~~~~~~~~~~~~~~~~~~~~~~~~
        -- The case binder gets a usage of either "many" or "dead", never "one".
        -- Reason: we like to inline single occurrences, to eliminate a binding,
        -- but inlining a case binder *doesn't* eliminate a binding.
        -- We *don't* want to transform
        --      case x of w { (p,q) -> f w }
        -- into
        --      case x of w { (p,q) -> f (p,q) }
    tag_case_bndr usage bndr
      = case lookupVarEnv usage bndr of
          Nothing -> (usage,                  setIdOccInfo bndr IAmDead)
          Just _  -> (usage `delVarEnv` bndr, setIdOccInfo bndr NoOccInfo)

    alt_env      = mkAltEnv env scrut bndr
    occ_anal_alt = occAnalAlt alt_env bndr

    occ_anal_scrut (Var v) (alt1 : other_alts)
        | not (null other_alts) || not (isDefaultAlt alt1)
        = (mkOneOcc env v True, Var v)	-- The 'True' says that the variable occurs
					-- in an interesting context; the case has
					-- at least one non-default alternative
    occ_anal_scrut scrut _alts  
	= occAnal (vanillaCtxt env) scrut    -- No need for rhsCtxt

occAnal env (Let bind body)
  = case occAnal env_body body                    of { (body_usage, body') ->
    case occAnalBind env env_body bind body_usage of { (final_usage, new_binds) ->
       (final_usage, mkLets new_binds body') }}
  where
    env_body = trimOccEnv env (bindersOf bind)

occAnalArgs :: OccEnv -> [CoreExpr] -> (UsageDetails, [CoreExpr])
occAnalArgs env args
  = case mapAndUnzip (occAnal arg_env) args of  { (arg_uds_s, args') ->
    (foldr (+++) emptyDetails arg_uds_s, args')}
  where
    arg_env = vanillaCtxt env
\end{code}

Applications are dealt with specially because we want
the "build hack" to work.

Note [Arguments of let-bound constructors]
~~~~~~~~~~~~~~~~~~~~~~~~~~~~~~~~~~~~~~~~~~
Consider
    f x = let y = expensive x in
          let z = (True,y) in
          (case z of {(p,q)->q}, case z of {(p,q)->q})
We feel free to duplicate the WHNF (True,y), but that means
that y may be duplicated thereby.

If we aren't careful we duplicate the (expensive x) call!
Constructors are rather like lambdas in this way.

\begin{code}
occAnalApp :: OccEnv
           -> (Expr CoreBndr, [Arg CoreBndr])
           -> (UsageDetails, Expr CoreBndr)
occAnalApp env (Var fun, args)
  = case args_stuff of { (args_uds, args') ->
    let
       final_args_uds = markManyIf (isRhsEnv env && is_exp) args_uds
	  -- We mark the free vars of the argument of a constructor or PAP
	  -- as "many", if it is the RHS of a let(rec).
	  -- This means that nothing gets inlined into a constructor argument
	  -- position, which is what we want.  Typically those constructor
	  -- arguments are just variables, or trivial expressions.
	  --
	  -- This is the *whole point* of the isRhsEnv predicate
	  -- See Note [Arguments of let-bound constructors]
    in
    (fun_uds +++ final_args_uds, mkApps (Var fun) args') }
  where
    fun_uniq = idUnique fun
    fun_uds  = mkOneOcc env fun (valArgCount args > 0)
    is_exp = isExpandableApp fun (valArgCount args)
    	   -- See Note [CONLIKE pragma] in BasicTypes
	   -- The definition of is_exp should match that in
	   -- Simplify.prepareRhs

                -- Hack for build, fold, runST
    args_stuff  | fun_uniq == buildIdKey    = appSpecial env 2 [True,True]  args
                | fun_uniq == augmentIdKey  = appSpecial env 2 [True,True]  args
                | fun_uniq == foldrIdKey    = appSpecial env 3 [False,True] args
                | fun_uniq == runSTRepIdKey = appSpecial env 2 [True]       args
                        -- (foldr k z xs) may call k many times, but it never
                        -- shares a partial application of k; hence [False,True]
                        -- This means we can optimise
                        --      foldr (\x -> let v = ...x... in \y -> ...v...) z xs
                        -- by floating in the v

                | otherwise = occAnalArgs env args


occAnalApp env (fun, args)
  = case occAnal (addAppCtxt env args) fun of   { (fun_uds, fun') ->
        -- The addAppCtxt is a bit cunning.  One iteration of the simplifier
        -- often leaves behind beta redexs like
        --      (\x y -> e) a1 a2
        -- Here we would like to mark x,y as one-shot, and treat the whole
        -- thing much like a let.  We do this by pushing some True items
        -- onto the context stack.

    case occAnalArgs env args of        { (args_uds, args') ->
    let
        final_uds = fun_uds +++ args_uds
    in
    (final_uds, mkApps fun' args') }}


markManyIf :: Bool              -- If this is true
           -> UsageDetails      -- Then do markMany on this
           -> UsageDetails
markManyIf True  uds = mapVarEnv markMany uds
markManyIf False uds = uds

appSpecial :: OccEnv
           -> Int -> CtxtTy     -- Argument number, and context to use for it
           -> [CoreExpr]
           -> (UsageDetails, [CoreExpr])
appSpecial env n ctxt args
  = go n args
  where
    arg_env = vanillaCtxt env

    go _ [] = (emptyDetails, [])        -- Too few args

    go 1 (arg:args)                     -- The magic arg
      = case occAnal (setCtxtTy arg_env ctxt) arg of    { (arg_uds, arg') ->
        case occAnalArgs env args of                    { (args_uds, args') ->
        (arg_uds +++ args_uds, arg':args') }}

    go n (arg:args)
      = case occAnal arg_env arg of     { (arg_uds, arg') ->
        case go (n-1) args of           { (args_uds, args') ->
        (arg_uds +++ args_uds, arg':args') }}
\end{code}


Note [Binders in case alternatives]
~~~~~~~~~~~~~~~~~~~~~~~~~~~~~~~~~~~
Consider
    case x of y { (a,b) -> f y }
We treat 'a', 'b' as dead, because they don't physically occur in the
case alternative.  (Indeed, a variable is dead iff it doesn't occur in
its scope in the output of OccAnal.)  It really helps to know when
binders are unused.  See esp the call to isDeadBinder in
Simplify.mkDupableAlt

In this example, though, the Simplifier will bring 'a' and 'b' back to
life, beause it binds 'y' to (a,b) (imagine got inlined and
scrutinised y).

\begin{code}
occAnalAlt :: OccEnv
           -> CoreBndr
           -> CoreAlt
           -> (UsageDetails, Alt IdWithOccInfo)
occAnalAlt env case_bndr (con, bndrs, rhs)
  = let 
        env' = trimOccEnv env bndrs
    in 
    case occAnal env' rhs of { (rhs_usage1, rhs1) ->
    let
	proxies = getProxies env' case_bndr 
	(rhs_usage2, rhs2) = foldrBag wrapProxy (rhs_usage1, rhs1) proxies
        (alt_usg, tagged_bndrs) = tagLamBinders rhs_usage2 bndrs
        bndrs' = tagged_bndrs      -- See Note [Binders in case alternatives]
    in
    (alt_usg, (con, bndrs', rhs2)) }

wrapProxy :: ProxyBind -> (UsageDetails, CoreExpr) -> (UsageDetails, CoreExpr)
wrapProxy (bndr, rhs_var, co) (body_usg, body)
  | not (bndr `usedIn` body_usg) 
  = (body_usg, body)
  | otherwise
  = (body_usg' +++ rhs_usg, Let (NonRec tagged_bndr rhs) body)
  where
    (body_usg', tagged_bndr) = tagBinder body_usg bndr
    rhs_usg = unitVarEnv rhs_var NoOccInfo	-- We don't need exact info
    rhs = mkCoerce co (Var (zapIdOccInfo rhs_var)) -- See Note [Zap case binders in proxy bindings]
\end{code}


%************************************************************************
%*                                                                      *
                    OccEnv									
%*                                                                      *
%************************************************************************

\begin{code}
data OccEnv
  = OccEnv { occ_encl  	  :: !OccEncl      -- Enclosing context information
    	   , occ_ctxt  	  :: !CtxtTy       -- Tells about linearity
	   , occ_proxy 	  :: ProxyEnv
           , occ_rule_act :: Activation -> Bool   -- Which rules are active
             -- See Note [Finding rule RHS free vars]
    }

-----------------------------
-- OccEncl is used to control whether to inline into constructor arguments
-- For example:
--      x = (p,q)               -- Don't inline p or q
--      y = /\a -> (p a, q a)   -- Still don't inline p or q
--      z = f (p,q)             -- Do inline p,q; it may make a rule fire
-- So OccEncl tells enought about the context to know what to do when
-- we encounter a contructor application or PAP.

data OccEncl
  = OccRhs              -- RHS of let(rec), albeit perhaps inside a type lambda
                        -- Don't inline into constructor args here
  | OccVanilla          -- Argument of function, body of lambda, scruintee of case etc.
                        -- Do inline into constructor args here

instance Outputable OccEncl where
  ppr OccRhs     = ptext (sLit "occRhs")
  ppr OccVanilla = ptext (sLit "occVanilla")

type CtxtTy = [Bool]
        -- []           No info
        --
        -- True:ctxt    Analysing a function-valued expression that will be
        --                      applied just once
        --
        -- False:ctxt   Analysing a function-valued expression that may
        --                      be applied many times; but when it is,
        --                      the CtxtTy inside applies

initOccEnv :: (Activation -> Bool) -> OccEnv
initOccEnv active_rule 
  = OccEnv { occ_encl  = OccVanilla
	   , occ_ctxt  = []
	   , occ_proxy = PE emptyVarEnv emptyVarSet
           , occ_rule_act = active_rule }

vanillaCtxt :: OccEnv -> OccEnv
vanillaCtxt env = env { occ_encl = OccVanilla, occ_ctxt = [] }

rhsCtxt :: OccEnv -> OccEnv
rhsCtxt env = env { occ_encl = OccRhs, occ_ctxt = [] }

setCtxtTy :: OccEnv -> CtxtTy -> OccEnv
setCtxtTy env ctxt = env { occ_ctxt = ctxt }

isRhsEnv :: OccEnv -> Bool
isRhsEnv (OccEnv { occ_encl = OccRhs })     = True
isRhsEnv (OccEnv { occ_encl = OccVanilla }) = False

oneShotGroup :: OccEnv -> [CoreBndr] -> [CoreBndr]
        -- The result binders have one-shot-ness set that they might not have had originally.
        -- This happens in (build (\cn -> e)).  Here the occurrence analyser
        -- linearity context knows that c,n are one-shot, and it records that fact in
        -- the binder. This is useful to guide subsequent float-in/float-out tranformations

oneShotGroup (OccEnv { occ_ctxt = ctxt }) bndrs
  = go ctxt bndrs []
  where
    go _ [] rev_bndrs = reverse rev_bndrs

    go (lin_ctxt:ctxt) (bndr:bndrs) rev_bndrs
        | isId bndr = go ctxt bndrs (bndr':rev_bndrs)
        where
          bndr' | lin_ctxt  = setOneShotLambda bndr
                | otherwise = bndr

    go ctxt (bndr:bndrs) rev_bndrs = go ctxt bndrs (bndr:rev_bndrs)

addAppCtxt :: OccEnv -> [Arg CoreBndr] -> OccEnv
addAppCtxt env@(OccEnv { occ_ctxt = ctxt }) args
  = env { occ_ctxt = replicate (valArgCount args) True ++ ctxt }
\end{code}


\begin{code}
transClosureFV :: UniqFM VarSet -> UniqFM VarSet
-- If (f,g), (g,h) are in the input, then (f,h) is in the output
--                                   as well as (f,g), (g,h)
transClosureFV env
  | no_change = env
  | otherwise = transClosureFV (listToUFM new_fv_list)
  where
    (no_change, new_fv_list) = mapAccumL bump True (ufmToList env)
    bump no_change (b,fvs)
      | no_change_here = (no_change, (b,fvs))
      | otherwise      = (False,     (b,new_fvs))
      where
        (new_fvs, no_change_here) = extendFvs env fvs

-------------
extendFvs_ :: UniqFM VarSet -> VarSet -> VarSet
extendFvs_ env s = fst (extendFvs env s)   -- Discard the Bool flag

extendFvs :: UniqFM VarSet -> VarSet -> (VarSet, Bool)
-- (extendFVs env s) returns 
--     (s `union` env(s), env(s) `subset` s)
extendFvs env s
  | isNullUFM env 
  = (s, True)
  | otherwise
  = (s `unionVarSet` extras, extras `subVarSet` s)
  where
    extras :: VarSet	-- env(s)
    extras = foldUFM unionVarSet emptyVarSet $
             intersectUFM_C (\x _ -> x) env s
\end{code}


%************************************************************************
%*                                                                      *
                    ProxyEnv									
%*                                                                      *
%************************************************************************

\begin{code}
data ProxyEnv	-- See Note [ProxyEnv]
   = PE (IdEnv	-- Domain = scrutinee variables
           (Id,                  -- The scrutinee variable again
            [(Id,Coercion)])) 	 -- The case binders that it maps to
        VarSet	-- Free variables of both range and domain
\end{code}

Note [ProxyEnv]
~~~~~~~~~~~~~~~
The ProxyEnv keeps track of the connection between case binders and
scrutinee.  Specifically, if
     sc |-> (sc, [...(cb, co)...])
is a binding in the ProxyEnv, then
     cb = sc |> coi
Typically we add such a binding when encountering the case expression
     case (sc |> coi) of cb { ... }

Things to note:
  * The domain of the ProxyEnv is the variable (or casted variable) 
    scrutinees of enclosing cases.  This is additionally used
    to ensure we gather occurrence info even for GlobalId scrutinees;
    see Note [Binder swap for GlobalId scrutinee]

  * The ProxyEnv is just an optimisation; you can throw away any 
    element without losing correctness.  And we do so when pushing
    it inside a binding (see trimProxyEnv).

  * One scrutinee might map to many case binders:  Eg
      case sc of cb1 { DEFAULT -> ....case sc of cb2 { ... } .. }

INVARIANTS
 * If sc1 |-> (sc2, [...(cb, co)...]), then sc1==sc2
   It's a UniqFM and we sometimes need the domain Id

 * Any particular case binder 'cb' occurs only once in entire range

 * No loops

The Main Reason for having a ProxyEnv is so that when we encounter
    case e of cb { pi -> ri }
we can find all the in-scope variables derivable from 'cb', 
and effectively add let-bindings for them (or at least for the
ones *mentioned* in ri) thus:
    case e of cb { pi -> let { x = ..cb..; y = ...cb.. }
                         in ri }
In this way we'll replace occurrences of 'x', 'y' with 'cb',
which implements the Binder-swap idea (see Note [Binder swap])

The function getProxies finds these bindings; then we 
add just the necessary ones, using wrapProxy. 

Note [Binder swap]
~~~~~~~~~~~~~~~~~~
We do these two transformations right here:

 (1)   case x of b { pi -> ri }
    ==>
      case x of b { pi -> let x=b in ri }

 (2)  case (x |> co) of b { pi -> ri }
    ==>
      case (x |> co) of b { pi -> let x = b |> sym co in ri }

    Why (2)?  See Note [Case of cast]

In both cases, in a particular alternative (pi -> ri), we only 
add the binding if
  (a) x occurs free in (pi -> ri)
	(ie it occurs in ri, but is not bound in pi)
  (b) the pi does not bind b (or the free vars of co)
We need (a) and (b) for the inserted binding to be correct.

For the alternatives where we inject the binding, we can transfer
all x's OccInfo to b.  And that is the point.

Notice that 
  * The deliberate shadowing of 'x'. 
  * That (a) rapidly becomes false, so no bindings are injected.

The reason for doing these transformations here is because it allows
us to adjust the OccInfo for 'x' and 'b' as we go.

  * Suppose the only occurrences of 'x' are the scrutinee and in the
    ri; then this transformation makes it occur just once, and hence
    get inlined right away.

  * If we do this in the Simplifier, we don't know whether 'x' is used
    in ri, so we are forced to pessimistically zap b's OccInfo even
    though it is typically dead (ie neither it nor x appear in the
    ri).  There's nothing actually wrong with zapping it, except that
    it's kind of nice to know which variables are dead.  My nose
    tells me to keep this information as robustly as possible.

The Maybe (Id,CoreExpr) passed to occAnalAlt is the extra let-binding
{x=b}; it's Nothing if the binder-swap doesn't happen.

There is a danger though.  Consider
      let v = x +# y
      in case (f v) of w -> ...v...v...
And suppose that (f v) expands to just v.  Then we'd like to
use 'w' instead of 'v' in the alternative.  But it may be too
late; we may have substituted the (cheap) x+#y for v in the 
same simplifier pass that reduced (f v) to v.

I think this is just too bad.  CSE will recover some of it.

Note [Case of cast]
~~~~~~~~~~~~~~~~~~~
Consider        case (x `cast` co) of b { I# ->
                ... (case (x `cast` co) of {...}) ...
We'd like to eliminate the inner case.  That is the motivation for
equation (2) in Note [Binder swap].  When we get to the inner case, we
inline x, cancel the casts, and away we go.

Note [Binder swap on GlobalId scrutinees]
~~~~~~~~~~~~~~~~~~~~~~~~~~~~~~~~~~~~~~~~~
When the scrutinee is a GlobalId we must take care in two ways

 i) In order to *know* whether 'x' occurs free in the RHS, we need its
    occurrence info. BUT, we don't gather occurrence info for
    GlobalIds.  That's one use for the (small) occ_proxy env in OccEnv is
    for: it says "gather occurrence info for these.

 ii) We must call localiseId on 'x' first, in case it's a GlobalId, or
     has an External Name. See, for example, SimplEnv Note [Global Ids in
     the substitution].

Note [getProxies is subtle]
~~~~~~~~~~~~~~~~~~~~~~~~~~~
The code for getProxies isn't all that obvious. Consider

  case v |> cov  of x { DEFAULT ->
  case x |> cox1 of y { DEFAULT ->
  case x |> cox2 of z { DEFAULT -> r

These will give us a ProxyEnv looking like:
  x |-> (x, [(y, cox1), (z, cox2)])
  v |-> (v, [(x, cov)])

From this we want to extract the bindings
    x = z |> sym cox2
    v = x |> sym cov
    y = x |> cox1

Notice that later bindings may mention earlier ones, and that
we need to go "both ways".

Note [Zap case binders in proxy bindings]
~~~~~~~~~~~~~~~~~~~~~~~~~~~~~~~~~~~~~~~~~
From the original
     case x of cb(dead) { p -> ...x... }
we will get
     case x of cb(live) { p -> let x = cb in ...x... }

Core Lint never expects to find an *occurence* of an Id marked
as Dead, so we must zap the OccInfo on cb before making the 
binding x = cb.  See Trac #5028.

Historical note [no-case-of-case]
~~~~~~~~~~~~~~~~~~~~~~~~~~~~~~~~~~
We *used* to suppress the binder-swap in case expressions when 
-fno-case-of-case is on.  Old remarks:
    "This happens in the first simplifier pass,
    and enhances full laziness.  Here's the bad case:
            f = \ y -> ...(case x of I# v -> ...(case x of ...) ... )
    If we eliminate the inner case, we trap it inside the I# v -> arm,
    which might prevent some full laziness happening.  I've seen this
    in action in spectral/cichelli/Prog.hs:
             [(m,n) | m <- [1..max], n <- [1..max]]
    Hence the check for NoCaseOfCase."
However, now the full-laziness pass itself reverses the binder-swap, so this
check is no longer necessary.

Historical note [Suppressing the case binder-swap]
~~~~~~~~~~~~~~~~~~~~~~~~~~~~~~~~~~~~~~~~~~~~~~~~~~
This old note describes a problem that is also fixed by doing the
binder-swap in OccAnal:

    There is another situation when it might make sense to suppress the
    case-expression binde-swap. If we have

        case x of w1 { DEFAULT -> case x of w2 { A -> e1; B -> e2 }
                       ...other cases .... }

    We'll perform the binder-swap for the outer case, giving

        case x of w1 { DEFAULT -> case w1 of w2 { A -> e1; B -> e2 }
                       ...other cases .... }

    But there is no point in doing it for the inner case, because w1 can't
    be inlined anyway.  Furthermore, doing the case-swapping involves
    zapping w2's occurrence info (see paragraphs that follow), and that
    forces us to bind w2 when doing case merging.  So we get

        case x of w1 { A -> let w2 = w1 in e1
                       B -> let w2 = w1 in e2
                       ...other cases .... }

    This is plain silly in the common case where w2 is dead.

    Even so, I can't see a good way to implement this idea.  I tried
    not doing the binder-swap if the scrutinee was already evaluated
    but that failed big-time:

            data T = MkT !Int

            case v of w  { MkT x ->
            case x of x1 { I# y1 ->
            case x of x2 { I# y2 -> ...

    Notice that because MkT is strict, x is marked "evaluated".  But to
    eliminate the last case, we must either make sure that x (as well as
    x1) has unfolding MkT y1.  THe straightforward thing to do is to do
    the binder-swap.  So this whole note is a no-op.

It's fixed by doing the binder-swap in OccAnal because we can do the
binder-swap unconditionally and still get occurrence analysis
information right.

\begin{code}
extendProxyEnv :: ProxyEnv -> Id -> Coercion -> Id -> ProxyEnv
-- (extendPE x co y) typically arises from 
--		  case (x |> co) of y { ... }
-- It extends the proxy env with the binding 
-- 	               y = x |> co
extendProxyEnv pe scrut co case_bndr
  | scrut == case_bndr = PE env1 fvs1	-- If case_bndr shadows scrut,
  | otherwise          = PE env2 fvs2	--   don't extend
  where
    PE env1 fvs1 = trimProxyEnv pe [case_bndr]
    env2 = extendVarEnv_Acc add single env1 scrut1 (case_bndr,co)
    single cb_co = (scrut1, [cb_co]) 
    add cb_co (x, cb_cos) = (x, cb_co:cb_cos)
    fvs2 = fvs1 `unionVarSet`  tyCoVarsOfCo co
		`extendVarSet` case_bndr
		`extendVarSet` scrut1

    scrut1 = mkLocalId (localiseName (idName scrut)) (idType scrut)
	-- Localise the scrut_var before shadowing it; we're making a 
	-- new binding for it, and it might have an External Name, or
	-- even be a GlobalId; Note [Binder swap on GlobalId scrutinees]
	-- Also we don't want any INLINE or NOINLINE pragmas!

-----------
type ProxyBind = (Id, Id, Coercion)
     -- (scrut variable, case-binder variable, coercion)

getProxies :: OccEnv -> Id -> Bag ProxyBind
-- Return a bunch of bindings [...(xi,ei)...] 
-- such that  let { ...; xi=ei; ... } binds the xi using y alone
-- See Note [getProxies is subtle]
getProxies (OccEnv { occ_proxy = PE pe _ }) case_bndr
  = -- pprTrace "wrapProxies" (ppr case_bndr) $
    go_fwd case_bndr
  where
    fwd_pe :: IdEnv (Id, Coercion)
    fwd_pe = foldVarEnv add1 emptyVarEnv pe
           where
             add1 (x,ycos) env = foldr (add2 x) env ycos
             add2 x (y,co) env = extendVarEnv env y (x,co)

    go_fwd :: Id -> Bag ProxyBind
	-- Return bindings derivable from case_bndr
    go_fwd case_bndr = -- pprTrace "go_fwd" (vcat [ppr case_bndr, text "fwd_pe =" <+> ppr fwd_pe, 
                       --                         text "pe =" <+> ppr pe]) $ 
                       go_fwd' case_bndr

    go_fwd' case_bndr
        | Just (scrut, co) <- lookupVarEnv fwd_pe case_bndr
        = unitBag (scrut,  case_bndr, mkSymCo co)
	  `unionBags` go_fwd scrut
          `unionBags` go_bwd scrut [pr | pr@(cb,_) <- lookup_bwd scrut
                                       , cb /= case_bndr]
        | otherwise 
        = emptyBag

    lookup_bwd :: Id -> [(Id, Coercion)]
	-- Return case_bndrs that are connected to scrut 
    lookup_bwd scrut = case lookupVarEnv pe scrut of
          		  Nothing          -> []
	  		  Just (_, cb_cos) -> cb_cos

    go_bwd :: Id -> [(Id, Coercion)] -> Bag ProxyBind
    go_bwd scrut cb_cos = foldr (unionBags . go_bwd1 scrut) emptyBag cb_cos

    go_bwd1 :: Id -> (Id, Coercion) -> Bag ProxyBind
    go_bwd1 scrut (case_bndr, co) 
       = -- pprTrace "go_bwd1" (ppr case_bndr) $
         unitBag (case_bndr, scrut, co)
	 `unionBags` go_bwd case_bndr (lookup_bwd case_bndr)

-----------
mkAltEnv :: OccEnv -> CoreExpr -> Id -> OccEnv
-- Does two things: a) makes the occ_ctxt = OccVanilla
-- 	    	    b) extends the ProxyEnv if possible
mkAltEnv env scrut cb
  = env { occ_encl  = OccVanilla, occ_proxy = pe' }
  where
    pe  = occ_proxy env
    pe' = case scrut of
             Var v           -> extendProxyEnv pe v (mkReflCo (idType v)) cb
             Cast (Var v) co -> extendProxyEnv pe v co                    cb
             _other          -> trimProxyEnv pe [cb]

-----------
trimOccEnv :: OccEnv -> [CoreBndr] -> OccEnv
trimOccEnv env bndrs = env { occ_proxy = trimProxyEnv (occ_proxy env) bndrs }

-----------
trimProxyEnv :: ProxyEnv -> [CoreBndr] -> ProxyEnv
-- We are about to push this ProxyEnv inside a binding for 'bndrs'
-- So dump any ProxyEnv bindings which mention any of the bndrs
trimProxyEnv (PE pe fvs) bndrs 
  | not (bndr_set `intersectsVarSet` fvs) 
  = PE pe fvs
  | otherwise
  = PE pe' (fvs `minusVarSet` bndr_set)
  where
    pe' = mapVarEnv trim pe
    bndr_set = mkVarSet bndrs
    trim (scrut, cb_cos) | scrut `elemVarSet` bndr_set = (scrut, [])
			 | otherwise = (scrut, filterOut discard cb_cos)
    discard (cb,co) = bndr_set `intersectsVarSet` 
                      extendVarSet (tyCoVarsOfCo co) cb
\end{code}


%************************************************************************
%*                                                                      *
\subsection[OccurAnal-types]{OccEnv}
%*                                                                      *
%************************************************************************

\begin{code}
type UsageDetails = IdEnv OccInfo       -- A finite map from ids to their usage
		-- INVARIANT: never IAmDead
		-- (Deadness is signalled by not being in the map at all)

(+++), combineAltsUsageDetails
        :: UsageDetails -> UsageDetails -> UsageDetails

(+++) usage1 usage2
  = plusVarEnv_C addOccInfo usage1 usage2

combineAltsUsageDetails usage1 usage2
  = plusVarEnv_C orOccInfo usage1 usage2

addOneOcc :: UsageDetails -> Id -> OccInfo -> UsageDetails
addOneOcc usage id info
  = plusVarEnv_C addOccInfo usage (unitVarEnv id info)
        -- ToDo: make this more efficient

emptyDetails :: UsageDetails
emptyDetails = (emptyVarEnv :: UsageDetails)

usedIn :: Id -> UsageDetails -> Bool
v `usedIn` details = isExportedId v || v `elemVarEnv` details

type IdWithOccInfo = Id

tagLamBinders :: UsageDetails          -- Of scope
              -> [Id]                  -- Binders
              -> (UsageDetails,        -- Details with binders removed
                 [IdWithOccInfo])    -- Tagged binders
-- Used for lambda and case binders
-- It copes with the fact that lambda bindings can have InlineRule 
-- unfoldings, used for join points
tagLamBinders usage binders = usage' `seq` (usage', bndrs')
  where
    (usage', bndrs') = mapAccumR tag_lam usage binders
    tag_lam usage bndr = (usage2, setBinderOcc usage bndr)
      where
        usage1 = usage `delVarEnv` bndr
        usage2 | isId bndr = addIdOccs usage1 (idUnfoldingVars bndr)
               | otherwise = usage1

tagBinder :: UsageDetails           -- Of scope
          -> Id                     -- Binders
          -> (UsageDetails,         -- Details with binders removed
              IdWithOccInfo)        -- Tagged binders

tagBinder usage binder
 = let
     usage'  = usage `delVarEnv` binder
     binder' = setBinderOcc usage binder
   in
   usage' `seq` (usage', binder')

setBinderOcc :: UsageDetails -> CoreBndr -> CoreBndr
setBinderOcc usage bndr
  | isTyVar bndr      = bndr
  | isExportedId bndr = case idOccInfo bndr of
                          NoOccInfo -> bndr
                          _         -> setIdOccInfo bndr NoOccInfo
            -- Don't use local usage info for visible-elsewhere things
            -- BUT *do* erase any IAmALoopBreaker annotation, because we're
            -- about to re-generate it and it shouldn't be "sticky"

  | otherwise = setIdOccInfo bndr occ_info
  where
    occ_info = lookupVarEnv usage bndr `orElse` IAmDead
\end{code}


%************************************************************************
%*                                                                      *
\subsection{Operations over OccInfo}
%*                                                                      *
%************************************************************************

\begin{code}
mkOneOcc :: OccEnv -> Id -> InterestingCxt -> UsageDetails
mkOneOcc env id int_cxt
  | isLocalId id 
  = unitVarEnv id (OneOcc False True int_cxt)

  | PE env _ <- occ_proxy env
  , id `elemVarEnv` env 
  = unitVarEnv id NoOccInfo

  | otherwise
  = emptyDetails

markMany, markInsideLam, markInsideSCC :: OccInfo -> OccInfo

markMany _  = NoOccInfo

markInsideSCC occ = markMany occ

markInsideLam (OneOcc _ one_br int_cxt) = OneOcc True one_br int_cxt
markInsideLam occ                       = occ

addOccInfo, orOccInfo :: OccInfo -> OccInfo -> OccInfo

addOccInfo a1 a2  = ASSERT( not (isDeadOcc a1 || isDeadOcc a2) )
		    NoOccInfo	-- Both branches are at least One
				-- (Argument is never IAmDead)

-- (orOccInfo orig new) is used
-- when combining occurrence info from branches of a case

orOccInfo (OneOcc in_lam1 _ int_cxt1)
          (OneOcc in_lam2 _ int_cxt2)
  = OneOcc (in_lam1 || in_lam2)
           False        -- False, because it occurs in both branches
           (int_cxt1 && int_cxt2)
orOccInfo a1 a2 = ASSERT( not (isDeadOcc a1 || isDeadOcc a2) )
		  NoOccInfo
\end{code}<|MERGE_RESOLUTION|>--- conflicted
+++ resolved
@@ -553,13 +553,8 @@
              (sep [ ptext (sLit "bndr =") <+> ppr (nd_bndr nd)
                   , ptext (sLit "uds =") <+> ppr (nd_uds nd)
                   , ptext (sLit "inl =") <+> ppr (nd_inl nd)
-<<<<<<< HEAD
-                  , ptext (sLit "rule_fvs =") <+> ppr (nd_rule_fvs nd)
-                  , ptext (sLit "active_rule_fvs =") <+> ppr (nd_active_rule_fvs nd)
-=======
                   , ptext (sLit "weak =") <+> ppr (nd_weak nd)
                   , ptext (sLit "rule =") <+> ppr (nd_active_rule_fvs nd)
->>>>>>> 6dfd9016
 	     ])
 
 makeNode :: OccEnv -> VarSet -> (Var, CoreExpr) -> Node Details
