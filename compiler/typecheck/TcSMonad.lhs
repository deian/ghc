\begin{code}
-- Type definitions for the constraint solver
module TcSMonad ( 

       -- Canonical constraints, definition is now in TcRnTypes

    WorkList(..), isEmptyWorkList, emptyWorkList,
    workListFromEq, workListFromNonEq, workListFromCt, 
    extendWorkListEq, extendWorkListNonEq, extendWorkListCt, appendWorkListCt,
                    

    getTcSWorkList, updWorkListTcS, 

    Ct(..), Xi, tyVarsOfCt, tyVarsOfCts, tyVarsOfCDicts, 
    emitFrozenError,

    isWanted, isGivenOrSolved, isDerived,
    isGivenOrSolvedCt, isGivenCt_maybe, 
    isWantedCt, isDerivedCt, pprFlavorArising,

    isFlexiTcsTv,

    canRewrite, canSolve,
    combineCtLoc, mkSolvedFlavor, mkGivenFlavor,
    mkWantedFlavor,
    getWantedLoc,

    TcS, runTcS, failTcS, panicTcS, traceTcS, -- Basic functionality 
    traceFireTcS, bumpStepCountTcS, doWithInert,
    tryTcS, nestImplicTcS, recoverTcS,
    wrapErrTcS, wrapWarnTcS,

    SimplContext(..), isInteractive, simplEqsOnly, performDefaulting,

       -- Creation of evidence variables
    newEvVar,
    newDerivedId, newGivenEqVar,
    newEqVar, newIPVar, newDictVar, newKindConstraint,

       -- Setting evidence variables 
    setEqBind,
    setIPBind,
    setDictBind,
    setEvBind,

    setWantedTyBind,

    getInstEnvs, getFamInstEnvs,                -- Getting the environments
    getTopEnv, getGblEnv, getTcEvBinds, getUntouchables,
    getTcEvBindsBag, getTcSContext, getTcSTyBinds, getTcSTyBindsMap,

    newFlattenSkolemTy,                         -- Flatten skolems 

        -- Inerts 
    InertSet(..), 
    getInertEqs, getRelevantInertFunEq, rewriteFromInertEqs, 
    tyVarsOfInert, emptyInert, getTcSInerts, updInertSet, extractUnsolved,
    extractUnsolvedTcS,
    updInertSetTcS, updInertSetTcS_, partitionCCanMap, partitionEqMap,
    getRelevantCts,
    CCanMap (..),


    instDFunTypes,                              -- Instantiation
    instDFunConstraints,          
    newFlexiTcSTy, instFlexiTcS,

    compatKind,

    TcsUntouchables,
    isTouchableMetaTyVar,
    isTouchableMetaTyVar_InRange, 

    getDefaultInfo, getDynFlags,

    matchClass, matchFam, MatchInstResult (..), 
    checkWellStagedDFun, 
    warnTcS,
    pprEq                                    -- Smaller utils, re-exported from TcM
                                             -- TODO (DV): these are only really used in the 
                                             -- instance matcher in TcSimplify. I am wondering
                                             -- if the whole instance matcher simply belongs
                                             -- here 
) where 

#include "HsVersions.h"

import HscTypes
import BasicTypes 

import Inst
import InstEnv 
import FamInst 
import FamInstEnv

import qualified TcRnMonad as TcM
import qualified TcMType as TcM
import qualified TcEnv as TcM 
       ( checkWellStaged, topIdLvl, tcGetDefaultTys )
import Kind
import TcType
import DynFlags

import Coercion
import Class
import TyCon
import TypeRep 

import Name
import Var
import VarEnv
import Outputable
import Bag
import MonadUtils
import VarSet
import Pair
import FastString

import HsBinds               -- for TcEvBinds stuff 
import Id 
import TcRnTypes
import Data.IORef

import Unique 
import UniqFM
import Maybes ( orElse )

#ifdef DEBUG
import StaticFlags( opt_PprStyle_Debug )
import Control.Monad( when )
#endif
\end{code}

\begin{code}
compatKind :: Kind -> Kind -> Bool
compatKind k1 k2 = k1 `isSubKind` k2 || k2 `isSubKind` k1 

\end{code}

%************************************************************************
%*									*
%*                            Worklists                                *
%*  Canonical and non-canonical constraints that the simplifier has to  *
%*  work on. Including their simplification depths.                     *
%*                                                                      *
%*									*
%************************************************************************

Note [WorkList]
~~~~~~~~~~~~~~~

A WorkList contains canonical and non-canonical items (of all flavors). 
Notice that each Ct now has a simplification depth. We may 
consider using this depth for prioritization as well in the future. 

As a simple form of priority queue, our worklist separates out
equalities (wl_eqs) from the rest of the canonical constraints, 
so that it's easier to deal with them first, but the separation 
is not strictly necessary. Notice that non-canonical constraints 
are also parts of the worklist. 

Note [NonCanonical Semantics]
~~~~~~~~~~~~~~~~~~~~~~~~~~~~~
Note that canonical constraints involve a CNonCanonical constructor. In the worklist
we use this constructor for constraints that have not yet been canonicalized such as 
   [Int] ~ [a] 
In other words, all constraints start life as NonCanonicals. 

On the other hand, in the Inert Set (see below) the presence of a NonCanonical somewhere
means that we have a ``frozen error''. 

NonCanonical constraints never interact directly with other constraints -- but they can
be rewritten by equalities (for instance if a non canonical exists in the inert, we'd 
better rewrite it as much as possible before reporting it as an error to the user)

\begin{code}

-- See Note [WorkList]
data WorkList = WorkList { wl_eqs  :: [Ct], wl_rest :: [Ct] }

extendWorkListEq :: Ct -> WorkList -> WorkList
-- Extension by equality
extendWorkListEq ct wl = wl { wl_eqs = ct : wl_eqs wl }

extendWorkListNonEq :: Ct -> WorkList -> WorkList
-- Extension by non equality
extendWorkListNonEq ct wl = wl { wl_rest = ct : wl_rest wl }

extendWorkListCt :: Ct -> WorkList -> WorkList
-- Agnostic
extendWorkListCt ct wl
 | isCoVar (cc_id ct) = extendWorkListEq ct wl
 | otherwise = extendWorkListNonEq ct wl

appendWorkListCt :: [Ct] -> WorkList -> WorkList
appendWorkListCt cts wl = foldr extendWorkListCt wl cts

isEmptyWorkList :: WorkList -> Bool
isEmptyWorkList wl = null (wl_eqs wl) &&  null (wl_rest wl)

emptyWorkList :: WorkList
emptyWorkList = WorkList { wl_eqs  = [], wl_rest = [] }

workListFromEq :: Ct -> WorkList
workListFromEq ct = WorkList { wl_eqs = [ct], wl_rest = [] }

workListFromNonEq :: Ct -> WorkList
workListFromNonEq ct = WorkList { wl_eqs = [], wl_rest = [ct] }

workListFromCt :: Ct -> WorkList
-- Agnostic 
workListFromCt ct | isCoVar (cc_id ct) = workListFromEq ct 
                  | otherwise          = workListFromNonEq ct

-- Pretty printing 
instance Outputable WorkList where 
  ppr wl = vcat [ text "WorkList (eqs)   = " <+> ppr (wl_eqs wl)
                , text "WorkList (rest)  = " <+> ppr (wl_rest wl)
                ]

\end{code}

%************************************************************************
%*									*
%*                            Inert sets                                *
%*                                                                      *
%*									*
%************************************************************************


Note [InertSet invariants]
~~~~~~~~~~~~~~~~~~~~~~~~~~~
An InertSet is a bag of canonical constraints, with the following invariants:

  1 No two constraints react with each other. 
    
    A tricky case is when there exists a given (solved) dictionary 
    constraint and a wanted identical constraint in the inert set, but do 
    not react because reaction would create loopy dictionary evidence for 
    the wanted. See note [Recursive dictionaries]

  2 Given equalities form an idempotent substitution [none of the
    given LHS's occur in any of the given RHS's or reactant parts]

  3 Wanted equalities also form an idempotent substitution

  4 The entire set of equalities is acyclic.

  5 Wanted dictionaries are inert with the top-level axiom set 

  6 Equalities of the form tv1 ~ tv2 always have a touchable variable
    on the left (if possible).

  7 No wanted constraints tv1 ~ tv2 with tv1 touchable. Such constraints
    will be marked as solved right before being pushed into the inert set. 
    See note [Touchables and givens].

  8 No Given constraint mentions a touchable unification variable, but 
    Given/Solved may do so. 

  9 Given constraints will also have their superclasses in the inert set, 
    but Given/Solved will not. 
 
Note that 6 and 7 are /not/ enforced by canonicalization but rather by 
insertion in the inert list, ie by TcInteract. 

During the process of solving, the inert set will contain some
previously given constraints, some wanted constraints, and some given
constraints which have arisen from solving wanted constraints. For
now we do not distinguish between given and solved constraints.

Note that we must switch wanted inert items to given when going under an
implication constraint (when in top-level inference mode).

\begin{code}

data CCanMap a = CCanMap { cts_given   :: UniqFM Cts
                                          -- Invariant: all Given
                         , cts_derived :: UniqFM Cts 
                                          -- Invariant: all Derived
                         , cts_wanted  :: UniqFM Cts } 
                                          -- Invariant: all Wanted

cCanMapToBag :: CCanMap a -> Cts 
cCanMapToBag cmap = foldUFM unionBags rest_wder (cts_given cmap)
  where rest_wder = foldUFM unionBags rest_der  (cts_wanted cmap) 
        rest_der  = foldUFM unionBags emptyCts  (cts_derived cmap)

emptyCCanMap :: CCanMap a 
emptyCCanMap = CCanMap { cts_given = emptyUFM, cts_derived = emptyUFM, cts_wanted = emptyUFM } 

updCCanMap:: Uniquable a => (a,Ct) -> CCanMap a -> CCanMap a 
updCCanMap (a,ct) cmap 
  = case cc_flavor ct of 
      Wanted {}  -> cmap { cts_wanted  = insert_into (cts_wanted cmap)  } 
      Given {}   -> cmap { cts_given   = insert_into (cts_given cmap)   }
      Derived {} -> cmap { cts_derived = insert_into (cts_derived cmap) }
  where 
    insert_into m = addToUFM_C unionBags m a (singleCt ct)

getRelevantCts :: Uniquable a => a -> CCanMap a -> (Cts, CCanMap a) 
-- Gets the relevant constraints and returns the rest of the CCanMap
getRelevantCts a cmap 
    = let relevant = lookup (cts_wanted cmap) `unionBags`
                     lookup (cts_given cmap)  `unionBags`
                     lookup (cts_derived cmap) 
          residual_map = cmap { cts_wanted  = delFromUFM (cts_wanted cmap) a
                              , cts_given   = delFromUFM (cts_given cmap) a
                              , cts_derived = delFromUFM (cts_derived cmap) a }
      in (relevant, residual_map) 
  where
    lookup map = lookupUFM map a `orElse` emptyCts

partitionCCanMap :: (Ct -> Bool) -> CCanMap a -> (Cts,CCanMap a) 
-- All constraints that /match/ the predicate go in the bag, the rest remain in the map
partitionCCanMap pred cmap
  = let (ws_map,ws) = foldUFM_Directly aux (emptyUFM,emptyCts) (cts_wanted cmap) 
        (ds_map,ds) = foldUFM_Directly aux (emptyUFM,emptyCts) (cts_derived cmap)
        (gs_map,gs) = foldUFM_Directly aux (emptyUFM,emptyCts) (cts_given cmap) 
    in (ws `andCts` ds `andCts` gs, cmap { cts_wanted  = ws_map
                                         , cts_given   = gs_map
                                         , cts_derived = ds_map }) 
  where aux k this_cts (mp,acc_cts) = (new_mp, new_acc_cts)
                                    where new_mp      = addToUFM mp k cts_keep
                                          new_acc_cts = acc_cts `andCts` cts_out
                                          (cts_out, cts_keep) = partitionBag pred this_cts

partitionEqMap :: (Ct -> Bool) -> TyVarEnv (Ct,Coercion) -> (Cts, TyVarEnv (Ct,Coercion))
partitionEqMap pred isubst 
  = let eqs_out = foldVarEnv extend_if_pred emptyCts isubst
        eqs_in  = filterVarEnv_Directly (\_ (ct,_) -> not (pred ct)) isubst
    in (eqs_out, eqs_in)
  where extend_if_pred (ct,_) cts = if pred ct then extendCts cts ct else cts 


extractUnsolvedCMap :: CCanMap a -> (Cts, CCanMap a)
-- Gets the wanted or derived constraints and returns a residual
-- CCanMap with only givens.
extractUnsolvedCMap cmap =
  let wntd = foldUFM unionBags emptyCts (cts_wanted cmap)
      derd = foldUFM unionBags emptyCts (cts_derived cmap)
  in (wntd `unionBags` derd, 
      cmap { cts_wanted = emptyUFM, cts_derived = emptyUFM })

-- See Note [InertSet invariants]
data InertSet 
  = IS { inert_eqs     :: TyVarEnv (Ct,Coercion) 
         -- Must all be CTyEqCans! If an entry exists of the form: 
         --   a |-> ct,co
         -- Then ct = CTyEqCan { cc_tyvar = a, cc_rhs = xi } 
         -- And  co : a ~ xi
       , inert_eq_tvs  :: InScopeSet -- Invariant: superset of inert_eqs tvs

       , inert_dicts        :: CCanMap Class -- Dictionaries only, index is the class
          -- DV: Maybe later we want to reconsider using TypeMaps (coreSyn.TrieMap)

       , inert_ips          :: CCanMap (IPName Name)      -- Implicit parameters 
       , inert_funeqs       :: CCanMap TyCon              -- Type family equalities only, index is the type family
          -- DV: This is more ready to be used with TypeMaps (coreSyn.TrieMap)

               -- This representation allows us to quickly get to the relevant 
               -- inert constraints when interacting a work item with the inert set.

       , inert_irreds       :: Cts  -- Irreducible predicates
       , inert_frozen       :: Cts  -- All non-canonicals are kept here (as frozen errors) 
       }

tyVarsOfInert :: InertSet -> TcTyVarSet 
tyVarsOfInert (IS { inert_eqs    = _eqsubst
                  , inert_eq_tvs = inscope
                     -- inert_eq_tvs are always a superset of the tvs of inert_eqs 
                  , inert_dicts  = dictmap
                  , inert_ips    = ipmap
                  , inert_frozen = frozen
                  , inert_irreds = irreds
                  , inert_funeqs = funeqmap 
                  }) = tyVarsOfCts cts `unionVarSet` getInScopeVars inscope
  where
    cts = frozen `andCts` irreds `andCts`
          cCanMapToBag dictmap `andCts` cCanMapToBag ipmap `andCts` cCanMapToBag funeqmap

instance Outputable InertSet where
  ppr is = vcat [ vcat (map ppr (varEnvElts (inert_eqs is)))
                , vcat (map ppr (Bag.bagToList $ inert_irreds is)) 
                , vcat (map ppr (Bag.bagToList $ cCanMapToBag (inert_dicts is)))
                , vcat (map ppr (Bag.bagToList $ cCanMapToBag (inert_ips is))) 
                , vcat (map ppr (Bag.bagToList $ cCanMapToBag (inert_funeqs is)))
                , text "Frozen errors =" <+> -- Clearly print frozen errors
                    vcat (map ppr (Bag.bagToList $ inert_frozen is))
                , text "Warning: Not displaying cached (solved) non-canonicals."
                ]
                       
emptyInert :: InertSet
emptyInert = IS { inert_eqs     = emptyVarEnv
                , inert_eq_tvs  = emptyInScopeSet
                , inert_frozen  = emptyCts
                , inert_irreds  = emptyCts
                , inert_dicts   = emptyCCanMap
                , inert_ips     = emptyCCanMap
                , inert_funeqs  = emptyCCanMap }

type AtomicInert = Ct 

updInertSet :: InertSet -> AtomicInert -> InertSet 
-- Add a new inert element to the inert set. 
updInertSet is item 
  | isCTyEqCan item                     
  = let upd_err a b = pprPanic "updInertSet" $ 
                      vcat [text "Multiple inert equalities:", ppr a, ppr b]
        eqs'     = extendVarEnv_C upd_err (inert_eqs is)
                                          (cc_tyvar item)
                                          (item, mkEqVarLCo (cc_id item))
        inscope' = extendInScopeSetSet (inert_eq_tvs is) (tyVarsOfCt item)
    in is { inert_eqs = eqs', inert_eq_tvs = inscope' }

  | Just cls <- isCDictCan_Maybe item   -- Dictionary 
  = is { inert_dicts = updCCanMap (cls,item) (inert_dicts is) } 
  | Just x  <- isCIPCan_Maybe item      -- IP 
  = is { inert_ips   = updCCanMap (x,item) (inert_ips is) }  
  | isCIrredEvCan item                     -- Presently-irreducible evidence
  = is { inert_irreds = inert_irreds is `Bag.snocBag` item }

  | Just tc <- isCFunEqCan_Maybe item   -- Function equality 
  = is { inert_funeqs = updCCanMap (tc,item) (inert_funeqs is) }
  | otherwise 
  = is { inert_frozen = inert_frozen is `Bag.snocBag` item }

extractUnsolvedTcS :: TcS (Cts,Cts) 
-- Extracts frozen errors and remaining unsolved and sets the 
-- inert set to be the remaining! 
extractUnsolvedTcS = 
  do { is <- getTcSInerts
     ; let (is', insol, unsol) = extractUnsolved is
     ; updInertSetTcS_ (\_ -> is') 
     ; return (insol,unsol) }

extractUnsolved :: InertSet -> (InertSet, Cts, Cts)
-- Postcondition
-- -------------
-- When: 
--   (is_solved, frozen, cts) <- extractUnsolved inert
-- Then: 
-- -----------------------------------------------------------------------------
--  cts       |  The unsolved (Derived or Wanted only) residual 
--            |  canonical constraints, that is, no CNonCanonicals.
-- -----------|-----------------------------------------------------------------
--  frozen    | The CNonCanonicals of the original inert (frozen errors), 
--            | of all flavors
-- -----------|-----------------------------------------------------------------
--  is_solved | Whatever remains from the inert after removing the previous two. 
-- -----------------------------------------------------------------------------
extractUnsolved is@(IS {inert_eqs = eqs, inert_irreds = irreds}) 
  = let is_solved  = is { inert_eqs    = solved_eqs
                        , inert_eq_tvs = inert_eq_tvs is
                        , inert_dicts  = solved_dicts
                        , inert_ips    = solved_ips
                        , inert_irreds = solved_irreds
                        , inert_frozen = emptyCts
                        , inert_funeqs = solved_funeqs }
    in (is_solved, inert_frozen is, unsolved)

  where solved_eqs = filterVarEnv_Directly (\_ (ct,_) -> isGivenOrSolvedCt ct) eqs
        unsolved_eqs = foldVarEnv (\(ct,_co) cts -> cts `extendCts` ct) emptyCts $
                       eqs `minusVarEnv` solved_eqs

        (unsolved_irreds, solved_irreds) = Bag.partitionBag (not.isGivenOrSolvedCt) irreds
        (unsolved_ips, solved_ips)       = extractUnsolvedCMap (inert_ips is) 
        (unsolved_dicts, solved_dicts)   = extractUnsolvedCMap (inert_dicts is) 
        (unsolved_funeqs, solved_funeqs) = extractUnsolvedCMap (inert_funeqs is) 

        unsolved = unsolved_eqs `unionBags` unsolved_irreds `unionBags`
                   unsolved_ips `unionBags` unsolved_dicts `unionBags` unsolved_funeqs
\end{code}




%************************************************************************
%*									*
                    CtFlavor
         The "flavor" of a canonical constraint
%*									*
%************************************************************************

\begin{code}
getWantedLoc :: Ct -> WantedLoc
getWantedLoc ct 
  = ASSERT (isWanted (cc_flavor ct))
    case cc_flavor ct of 
      Wanted wl -> wl 
      _         -> pprPanic "Can't get WantedLoc of non-wanted constraint!" empty

isWantedCt :: Ct -> Bool
isWantedCt ct = isWanted (cc_flavor ct)
isDerivedCt :: Ct -> Bool
isDerivedCt ct = isDerived (cc_flavor ct)

isGivenCt_maybe :: Ct -> Maybe GivenKind
isGivenCt_maybe ct = isGiven_maybe (cc_flavor ct)

isGivenOrSolvedCt :: Ct -> Bool
isGivenOrSolvedCt ct = isGivenOrSolved (cc_flavor ct)


canSolve :: CtFlavor -> CtFlavor -> Bool 
-- canSolve ctid1 ctid2 
-- The constraint ctid1 can be used to solve ctid2 
-- "to solve" means a reaction where the active parts of the two constraints match.
--  active(F xis ~ xi) = F xis 
--  active(tv ~ xi)    = tv 
--  active(D xis)      = D xis 
--  active(IP nm ty)   = nm 
--
-- NB:  either (a `canSolve` b) or (b `canSolve` a) must hold
-----------------------------------------
canSolve (Given {})   _            = True 
canSolve (Wanted {})  (Derived {}) = True
canSolve (Wanted {})  (Wanted {})  = True
canSolve (Derived {}) (Derived {}) = True  -- Important: derived can't solve wanted/given
canSolve _ _ = False  	       	     	   -- (There is no *evidence* for a derived.)

canRewrite :: CtFlavor -> CtFlavor -> Bool 
-- canRewrite ctid1 ctid2 
-- The *equality_constraint* ctid1 can be used to rewrite inside ctid2 
canRewrite = canSolve 

combineCtLoc :: CtFlavor -> CtFlavor -> WantedLoc
-- Precondition: At least one of them should be wanted 
combineCtLoc (Wanted loc) _    = loc
combineCtLoc _ (Wanted loc)    = loc
combineCtLoc (Derived loc ) _  = loc
combineCtLoc _ (Derived loc )  = loc
combineCtLoc _ _ = panic "combineCtLoc: both given"

mkSolvedFlavor :: CtFlavor -> SkolemInfo -> CtFlavor
-- To be called when we actually solve a wanted/derived (perhaps leaving residual goals)
mkSolvedFlavor (Wanted  loc) sk  = Given (setCtLocOrigin loc sk) GivenSolved
mkSolvedFlavor (Derived loc) sk  = Given (setCtLocOrigin loc sk) GivenSolved
mkSolvedFlavor fl@(Given {}) _sk = pprPanic "Solving a given constraint!" $ ppr fl

mkGivenFlavor :: CtFlavor -> SkolemInfo -> CtFlavor
mkGivenFlavor (Wanted  loc) sk  = Given (setCtLocOrigin loc sk) GivenOrig
mkGivenFlavor (Derived loc) sk  = Given (setCtLocOrigin loc sk) GivenOrig
mkGivenFlavor fl@(Given {}) _sk = pprPanic "Solving a given constraint!" $ ppr fl

mkWantedFlavor :: CtFlavor -> CtFlavor
mkWantedFlavor (Wanted  loc) = Wanted loc
mkWantedFlavor (Derived loc) = Wanted loc
mkWantedFlavor fl@(Given {}) = pprPanic "mkWantedFlavor" (ppr fl)
\end{code}

%************************************************************************
%*									*
%*		The TcS solver monad                                    *
%*									*
%************************************************************************

Note [The TcS monad]
~~~~~~~~~~~~~~~~~~~~
The TcS monad is a weak form of the main Tc monad

All you can do is
    * fail
    * allocate new variables
    * fill in evidence variables

Filling in a dictionary evidence variable means to create a binding
for it, so TcS carries a mutable location where the binding can be
added.  This is initialised from the innermost implication constraint.

\begin{code}
data TcSEnv
  = TcSEnv { 
      tcs_ev_binds :: EvBindsVar,
          -- Evidence bindings

      tcs_ty_binds :: IORef (TyVarEnv (TcTyVar, TcType)),
          -- Global type bindings

      tcs_context :: SimplContext,
                     
      tcs_untch :: TcsUntouchables,

      tcs_ic_depth   :: Int,       -- Implication nesting depth
      tcs_count      :: IORef Int, -- Global step count

      tcs_inerts   :: IORef InertSet, -- Current inert set
      tcs_worklist :: IORef WorkList  -- Current worklist
    }

type TcsUntouchables = (Untouchables,TcTyVarSet)
-- Like the TcM Untouchables, 
-- but records extra TcsTv variables generated during simplification
-- See Note [Extra TcsTv untouchables] in TcSimplify
\end{code}

\begin{code}
data SimplContext
  = SimplInfer SDoc	   -- Inferring type of a let-bound thing
  | SimplRuleLhs RuleName  -- Inferring type of a RULE lhs
  | SimplInteractive	   -- Inferring type at GHCi prompt
  | SimplCheck SDoc	   -- Checking a type signature or RULE rhs

instance Outputable SimplContext where
  ppr (SimplInfer d)   = ptext (sLit "SimplInfer") <+> d
  ppr (SimplCheck d)   = ptext (sLit "SimplCheck") <+> d
  ppr (SimplRuleLhs n) = ptext (sLit "SimplRuleLhs") <+> doubleQuotes (ftext n)
  ppr SimplInteractive = ptext (sLit "SimplInteractive")

isInteractive :: SimplContext -> Bool
isInteractive SimplInteractive = True
isInteractive _                = False

simplEqsOnly :: SimplContext -> Bool
-- Simplify equalities only, not dictionaries
-- This is used for the LHS of rules; ee
-- Note [Simplifying RULE lhs constraints] in TcSimplify
simplEqsOnly (SimplRuleLhs {}) = True
simplEqsOnly _                 = False

performDefaulting :: SimplContext -> Bool
performDefaulting (SimplInfer {})   = False
performDefaulting (SimplRuleLhs {}) = False
performDefaulting SimplInteractive  = True
performDefaulting (SimplCheck {})   = True

---------------
newtype TcS a = TcS { unTcS :: TcSEnv -> TcM a } 

instance Functor TcS where
  fmap f m = TcS $ fmap f . unTcS m

instance Monad TcS where 
  return x  = TcS (\_ -> return x) 
  fail err  = TcS (\_ -> fail err) 
  m >>= k   = TcS (\ebs -> unTcS m ebs >>= \r -> unTcS (k r) ebs)

-- Basic functionality 
-- ~~~~~~~~~~~~~~~~~~~~~~~~~~~~~~~~~~~~~~~~~~~~~~~~~~~~~~~~~~~~~~~~~
wrapTcS :: TcM a -> TcS a 
-- Do not export wrapTcS, because it promotes an arbitrary TcM to TcS,
-- and TcS is supposed to have limited functionality
wrapTcS = TcS . const -- a TcM action will not use the TcEvBinds

wrapErrTcS :: TcM a -> TcS a 
-- The thing wrapped should just fail
-- There's no static check; it's up to the user
-- Having a variant for each error message is too painful
wrapErrTcS = wrapTcS

wrapWarnTcS :: TcM a -> TcS a 
-- The thing wrapped should just add a warning, or no-op
-- There's no static check; it's up to the user
wrapWarnTcS = wrapTcS

failTcS, panicTcS :: SDoc -> TcS a
failTcS      = wrapTcS . TcM.failWith
panicTcS doc = pprPanic "TcCanonical" doc

traceTcS :: String -> SDoc -> TcS ()
traceTcS herald doc = TcS $ \_env -> TcM.traceTc herald doc

bumpStepCountTcS :: TcS ()
bumpStepCountTcS = TcS $ \env -> do { let ref = tcs_count env
                                    ; n <- TcM.readTcRef ref
                                    ; TcM.writeTcRef ref (n+1) }

traceFireTcS :: SubGoalDepth -> SDoc -> TcS ()
-- Dump a rule-firing trace
traceFireTcS depth doc 
  = TcS $ \env -> 
    TcM.ifDOptM Opt_D_dump_cs_trace $ 
    do { n <- TcM.readTcRef (tcs_count env)
       ; let msg = int n 
                <> text (replicate (tcs_ic_depth env) '>')
                <> brackets (int depth) <+> doc
       ; TcM.dumpTcRn msg }

runTcS :: SimplContext
       -> Untouchables 	       -- Untouchables
       -> InertSet             -- Initial inert set
       -> WorkList             -- Initial work list
       -> TcS a		       -- What to run
       -> TcM (a, Bag EvBind)
runTcS context untouch is wl tcs 
  = do { ty_binds_var <- TcM.newTcRef emptyVarEnv
       ; ev_binds_var@(EvBindsVar evb_ref _) <- TcM.newTcEvBinds
       ; step_count <- TcM.newTcRef 0

       ; inert_var <- TcM.newTcRef is 
       ; wl_var <- TcM.newTcRef wl

       ; let env = TcSEnv { tcs_ev_binds = ev_binds_var
                          , tcs_ty_binds = ty_binds_var
                          , tcs_context  = context
                          , tcs_untch    = (untouch, emptyVarSet) -- No Tcs untouchables yet
			  , tcs_count    = step_count
			  , tcs_ic_depth = 0
                          , tcs_inerts   = inert_var
                          , tcs_worklist = wl_var }

	     -- Run the computation
       ; res <- unTcS tcs env
	     -- Perform the type unifications required
       ; ty_binds <- TcM.readTcRef ty_binds_var
       ; mapM_ do_unification (varEnvElts ty_binds)

#ifdef DEBUG
       ; count <- TcM.readTcRef step_count
       ; when (opt_PprStyle_Debug && count > 0) $
         TcM.debugDumpTcRn (ptext (sLit "Constraint solver steps =") 
                            <+> int count <+> ppr context)
#endif
             -- And return
       ; ev_binds      <- TcM.readTcRef evb_ref
       ; return (res, evBindMapBinds ev_binds) }
  where
    do_unification (tv,ty) = TcM.writeMetaTyVar tv ty


doWithInert :: InertSet -> TcS a -> TcS a 
doWithInert inert (TcS action)
  = TcS $ \env -> do { new_inert_var <- TcM.newTcRef inert
                     ; action (env { tcs_inerts = new_inert_var }) }

nestImplicTcS :: EvBindsVar -> TcsUntouchables -> TcS a -> TcS a 
nestImplicTcS ref (inner_range, inner_tcs) (TcS thing_inside) 
  = TcS $ \ TcSEnv { tcs_ty_binds = ty_binds
                   , tcs_untch = (_outer_range, outer_tcs)
                   , tcs_count = count
                   , tcs_ic_depth = idepth
                   , tcs_context = ctxt
                   , tcs_inerts = inert_var
                   , tcs_worklist = wl_var } -> 
    do { let inner_untch = (inner_range, outer_tcs `unionVarSet` inner_tcs)
       		   -- The inner_range should be narrower than the outer one
		   -- (thus increasing the set of untouchables) but 
		   -- the inner Tcs-untouchables must be unioned with the
		   -- outer ones!

         -- Inherit the inerts from the outer scope
       ; orig_inerts <- TcM.readTcRef inert_var
       ; new_inert_var <- TcM.newTcRef orig_inerts
                             
       ; let nest_env = TcSEnv { tcs_ev_binds = ref
                               , tcs_ty_binds = ty_binds
                               , tcs_untch    = inner_untch
                               , tcs_count    = count
                               , tcs_ic_depth = idepth+1
                               , tcs_context  = ctxtUnderImplic ctxt 
                               , tcs_inerts   = new_inert_var
                               , tcs_worklist = wl_var 
                               -- NB: worklist is going to be empty anyway, 
                               -- so reuse the same ref cell
                               }
       ; thing_inside nest_env } 

recoverTcS :: TcS a -> TcS a -> TcS a
recoverTcS (TcS recovery_code) (TcS thing_inside)
  = TcS $ \ env ->
    TcM.recoverM (recovery_code env) (thing_inside env)

ctxtUnderImplic :: SimplContext -> SimplContext
-- See Note [Simplifying RULE lhs constraints] in TcSimplify
ctxtUnderImplic (SimplRuleLhs n) = SimplCheck (ptext (sLit "lhs of rule") 
                                               <+> doubleQuotes (ftext n))
ctxtUnderImplic ctxt              = ctxt

tryTcS :: TcS a -> TcS a
-- Like runTcS, but from within the TcS monad and inheriting the worklist and inert
-- However, ignore all the evidence generated, and do not affect caller's evidence!
tryTcS tcs
  = TcS (\env -> 
             do { wl_orig <- TcM.readTcRef (tcs_worklist env)
                ; is_orig <- TcM.readTcRef (tcs_inerts env) 

                ; wl_var <- TcM.newTcRef wl_orig
                ; is_var <- TcM.newTcRef is_orig

                ; ty_binds_var <- TcM.newTcRef emptyVarEnv
                ; ev_binds_var <- TcM.newTcEvBinds

                ; let env1 = env { tcs_ev_binds = ev_binds_var
                                 , tcs_ty_binds = ty_binds_var
                                 , tcs_inerts   = is_var
                                 , tcs_worklist = wl_var } 
                ; unTcS tcs env1 })

-- Getters and setters of TcEnv fields
-- ~~~~~~~~~~~~~~~~~~~~~~~~~~~~~~~~~~~~~~~~~~~~~~~~~~~~~~~~~~~~~~~~~

-- Getter of inerts and worklist
getTcSInertsRef :: TcS (IORef InertSet)
getTcSInertsRef = TcS (return . tcs_inerts)

getTcSWorkListRef :: TcS (IORef WorkList) 
getTcSWorkListRef = TcS (return . tcs_worklist) 

getTcSInerts :: TcS InertSet 
getTcSInerts = getTcSInertsRef >>= wrapTcS . (TcM.readTcRef) 

getTcSWorkList :: TcS WorkList
getTcSWorkList = getTcSWorkListRef >>= wrapTcS . (TcM.readTcRef) 

updWorkListTcS :: (WorkList -> WorkList) -> TcS () 
updWorkListTcS f 
  = do { wl_var <- getTcSWorkListRef 
       ; wl_curr <- wrapTcS (TcM.readTcRef wl_var)
       ; wrapTcS (TcM.writeTcRef wl_var (f wl_curr)) }

updInertSetTcS :: (InertSet -> (InertSet,a)) -> TcS a 
updInertSetTcS f 
  = do { is_var <- getTcSInertsRef
       ; is_curr <- wrapTcS (TcM.readTcRef is_var)
       ; let (is_new,ret) = f is_curr
       ; wrapTcS (TcM.writeTcRef is_var is_new) 
       ; return ret } 

updInertSetTcS_ :: (InertSet -> InertSet) -> TcS () 
updInertSetTcS_ f = updInertSetTcS (\x -> (f x,())) 

emitFrozenError :: CtFlavor -> EvVar -> SubGoalDepth -> TcS ()
-- Emits a non-canonical constraint that will stand for a frozen error in the inerts. 
emitFrozenError fl ev depth 
  = do { inert_ref <- getTcSInertsRef 
       ; inerts <- wrapTcS (TcM.readTcRef inert_ref)
       ; let ct = CNonCanonical { cc_id = ev
                                , cc_flavor = fl
                                , cc_depth = depth } 
             inerts_new = inerts { inert_frozen = extendCts (inert_frozen inerts) ct } 
       ; wrapTcS (TcM.writeTcRef inert_ref inerts_new) }

getDynFlags :: TcS DynFlags
getDynFlags = wrapTcS TcM.getDOpts

getTcSContext :: TcS SimplContext
getTcSContext = TcS (return . tcs_context)

getTcEvBinds :: TcS EvBindsVar
getTcEvBinds = TcS (return . tcs_ev_binds) 

getUntouchables :: TcS TcsUntouchables
getUntouchables = TcS (return . tcs_untch)

getTcSTyBinds :: TcS (IORef (TyVarEnv (TcTyVar, TcType)))
getTcSTyBinds = TcS (return . tcs_ty_binds)

getTcSTyBindsMap :: TcS (TyVarEnv (TcTyVar, TcType))
getTcSTyBindsMap = getTcSTyBinds >>= wrapTcS . (TcM.readTcRef) 


getTcEvBindsBag :: TcS EvBindMap
getTcEvBindsBag
  = do { EvBindsVar ev_ref _ <- getTcEvBinds 
       ; wrapTcS $ TcM.readTcRef ev_ref }

setEqBind :: EqVar -> LCoercion -> TcS () 
setEqBind eqv co = setEvBind eqv (EvCoercionBox co)

setWantedTyBind :: TcTyVar -> TcType -> TcS () 
-- Add a type binding
-- We never do this twice!
setWantedTyBind tv ty 
  = do { ref <- getTcSTyBinds
       ; wrapTcS $ 
         do { ty_binds <- TcM.readTcRef ref
#ifdef DEBUG
            ; TcM.checkErr (not (tv `elemVarEnv` ty_binds)) $
              vcat [ text "TERRIBLE ERROR: double set of meta type variable"
                   , ppr tv <+> text ":=" <+> ppr ty
                   , text "Old value =" <+> ppr (lookupVarEnv_NF ty_binds tv)]
#endif
            ; TcM.writeTcRef ref (extendVarEnv ty_binds tv (tv,ty)) } }

setIPBind :: EvVar -> EvTerm -> TcS () 
setIPBind = setEvBind 

setDictBind :: EvVar -> EvTerm -> TcS () 
setDictBind = setEvBind 

setEvBind :: EvVar -> EvTerm -> TcS () 
-- Internal
setEvBind ev t
  = do { tc_evbinds <- getTcEvBinds
       ; wrapTcS $ TcM.addTcEvBind tc_evbinds ev t }

warnTcS :: CtLoc orig -> Bool -> SDoc -> TcS ()
warnTcS loc warn_if doc 
  | warn_if   = wrapTcS $ TcM.setCtLoc loc $ TcM.addWarnTc doc
  | otherwise = return ()

getDefaultInfo ::  TcS (SimplContext, [Type], (Bool, Bool))
getDefaultInfo 
  = do { ctxt <- getTcSContext
       ; (tys, flags) <- wrapTcS (TcM.tcGetDefaultTys (isInteractive ctxt))
       ; return (ctxt, tys, flags) }

-- Just get some environments needed for instance looking up and matching
-- ~~~~~~~~~~~~~~~~~~~~~~~~~~~~~~~~~~~~~~~~~~~~~~~~~~~~~~~~~~~~~~~~~~~~~~

getInstEnvs :: TcS (InstEnv, InstEnv) 
getInstEnvs = wrapTcS $ Inst.tcGetInstEnvs 

getFamInstEnvs :: TcS (FamInstEnv, FamInstEnv) 
getFamInstEnvs = wrapTcS $ FamInst.tcGetFamInstEnvs

getTopEnv :: TcS HscEnv 
getTopEnv = wrapTcS $ TcM.getTopEnv 

getGblEnv :: TcS TcGblEnv 
getGblEnv = wrapTcS $ TcM.getGblEnv 

-- Various smaller utilities [TODO, maybe will be absorbed in the instance matcher]
-- ~~~~~~~~~~~~~~~~~~~~~~~~~~~~~~~~~~~~~~~~~~~~~~~~~~~~~~~~~~~~~~~~~~~~~~~~~~~~~~~~

checkWellStagedDFun :: PredType -> DFunId -> WantedLoc -> TcS () 
checkWellStagedDFun pred dfun_id loc 
  = wrapTcS $ TcM.setCtLoc loc $ 
    do { use_stage <- TcM.getStage
       ; TcM.checkWellStaged pp_thing bind_lvl (thLevel use_stage) }
  where
    pp_thing = ptext (sLit "instance for") <+> quotes (ppr pred)
    bind_lvl = TcM.topIdLvl dfun_id

pprEq :: TcType -> TcType -> SDoc
pprEq ty1 ty2 = pprType $ mkEqPred (ty1,ty2)

isTouchableMetaTyVar :: TcTyVar -> TcS Bool
isTouchableMetaTyVar tv 
  = do { untch <- getUntouchables
       ; return $ isTouchableMetaTyVar_InRange untch tv } 

isTouchableMetaTyVar_InRange :: TcsUntouchables -> TcTyVar -> Bool 
isTouchableMetaTyVar_InRange (untch,untch_tcs) tv 
  = case tcTyVarDetails tv of 
      MetaTv TcsTv _ -> not (tv `elemVarSet` untch_tcs)
                        -- See Note [Touchable meta type variables] 
      MetaTv {}      -> inTouchableRange untch tv 
      _              -> False 


\end{code}


Note [Touchable meta type variables]
~~~~~~~~~~~~~~~~~~~~~~~~~~~~~~~~~~~~
Meta type variables allocated *by the constraint solver itself* are always
touchable.  Example: 
   instance C a b => D [a] where...
if we use this instance declaration we "make up" a fresh meta type
variable for 'b', which we must later guess.  (Perhaps C has a
functional dependency.)  But since we aren't in the constraint *generator*
we can't allocate a Unique in the touchable range for this implication
constraint.  Instead, we mark it as a "TcsTv", which makes it always-touchable.


\begin{code}
-- Flatten skolems
-- ~~~~~~~~~~~~~~~~~~~~~~~~~~~~~~~~~~~~~~~~~~~~~~~~~~~~~~~~~~~~~~~~~~~

newFlattenSkolemTy :: TcType -> TcS TcType
newFlattenSkolemTy ty = mkTyVarTy <$> newFlattenSkolemTyVar ty

newFlattenSkolemTyVar :: TcType -> TcS TcTyVar
newFlattenSkolemTyVar ty
  = do { tv <- wrapTcS $ do { uniq <- TcM.newUnique
                            ; let name = TcM.mkTcTyVarName uniq (fsLit "f")
                            ; return $ mkTcTyVar name (typeKind ty) (FlatSkol ty) } 
       ; traceTcS "New Flatten Skolem Born" $ 
           (ppr tv <+> text "[:= " <+> ppr ty <+> text "]")
       ; return tv }

-- Instantiations 
-- ~~~~~~~~~~~~~~~~~~~~~~~~~~~~~~~~~~~~~~~~~~~~~~~~~~~~~~~~~~~~~~~~~~

instDFunTypes :: [Either TyVar TcType] -> TcS [TcType] 
instDFunTypes mb_inst_tys 
  = mapM inst_tv mb_inst_tys
  where
    inst_tv :: Either TyVar TcType -> TcS Type
    inst_tv (Left tv)  = mkTyVarTy <$> instFlexiTcS tv
    inst_tv (Right ty) = return ty 

instDFunConstraints :: TcThetaType -> TcS [EvVar] 
instDFunConstraints preds = wrapTcS $ TcM.newWantedEvVars preds 


instFlexiTcS :: TyVar -> TcS TcTyVar 
-- Like TcM.instMetaTyVar but the variable that is created is always
-- touchable; we are supposed to guess its instantiation. 
-- See Note [Touchable meta type variables] 
instFlexiTcS tv = instFlexiTcSHelper (tyVarName tv) (tyVarKind tv) 

newFlexiTcSTy :: Kind -> TcS TcType  
newFlexiTcSTy knd 
  = wrapTcS $
    do { uniq <- TcM.newUnique 
       ; ref  <- TcM.newMutVar  Flexi 
       ; let name = TcM.mkTcTyVarName uniq (fsLit "uf")
       ; return $ mkTyVarTy (mkTcTyVar name knd (MetaTv TcsTv ref)) }

isFlexiTcsTv :: TyVar -> Bool
isFlexiTcsTv tv
  | not (isTcTyVar tv)                  = False
  | MetaTv TcsTv _ <- tcTyVarDetails tv = True
  | otherwise                           = False

newKindConstraint :: TcTyVar -> Kind -> TcS CoVar
-- Create new wanted CoVar that constrains the type to have the specified kind. 
newKindConstraint tv knd 
  = do { tv_k <- instFlexiTcSHelper (tyVarName tv) knd 
       ; let ty_k = mkTyVarTy tv_k
       ; eqv <- newEqVar (mkTyVarTy tv) ty_k
       ; return eqv }

instFlexiTcSHelper :: Name -> Kind -> TcS TcTyVar
instFlexiTcSHelper tvname tvkind
  = wrapTcS $ 
    do { uniq <- TcM.newUnique 
       ; ref  <- TcM.newMutVar  Flexi 
       ; let name = setNameUnique tvname uniq 
             kind = tvkind 
       ; return (mkTcTyVar name kind (MetaTv TcsTv ref)) }

-- Superclasses and recursive dictionaries 
-- ~~~~~~~~~~~~~~~~~~~~~~~~~~~~~~~~~~~~~~~~~~~~~~~~~~~~~~~~~~~~~~~~~~~~~

newEvVar :: TcPredType -> TcS EvVar
newEvVar pty = wrapTcS $ TcM.newEvVar pty

newDerivedId :: TcPredType -> TcS EvVar 
newDerivedId pty = wrapTcS $ TcM.newEvVar pty

newGivenEqVar :: TcType -> TcType -> Coercion -> TcS EvVar 
-- Note we create immutable variables for given or derived, since we
-- must bind them to TcEvBinds (because their evidence may involve 
-- superclasses). However we should be able to override existing
-- 'derived' evidence, even in TcEvBinds 
newGivenEqVar ty1 ty2 co 
  = do { cv <- newEqVar ty1 ty2
       ; setEvBind cv (EvCoercionBox co) 
       ; return cv } 

newEqVar :: TcType -> TcType -> TcS EvVar
newEqVar ty1 ty2 = wrapTcS $ TcM.newEq ty1 ty2 

newIPVar :: IPName Name -> TcType -> TcS EvVar 
newIPVar nm ty = wrapTcS $ TcM.newIP nm ty 

newDictVar :: Class -> [TcType] -> TcS EvVar 
newDictVar cl tys = wrapTcS $ TcM.newDict cl tys 
\end{code} 


\begin{code} 
-- Matching and looking up classes and family instances
-- ~~~~~~~~~~~~~~~~~~~~~~~~~~~~~~~~~~~~~~~~~~~~~~~~~~~~~~~~~~~~~~~~~~~~~

data MatchInstResult mi
  = MatchInstNo         -- No matching instance 
  | MatchInstSingle mi  -- Single matching instance
  | MatchInstMany       -- Multiple matching instances


matchClass :: Class -> [Type] -> TcS (MatchInstResult (DFunId, [Either TyVar TcType])) 
-- Look up a class constraint in the instance environment
matchClass clas tys
  = do	{ let pred = mkClassPred clas tys 
        ; instEnvs <- getInstEnvs
        ; case lookupInstEnv instEnvs clas tys of {
            ([], unifs, _)               -- Nothing matches  
                -> do { traceTcS "matchClass not matching"
                                 (vcat [ text "dict" <+> ppr pred, 
                                         text "unifs" <+> ppr unifs ]) 
                      ; return MatchInstNo  
                      } ;  
	    ([(ispec, inst_tys)], [], _) -- A single match 
		-> do	{ let dfun_id = is_dfun ispec
			; traceTcS "matchClass success"
				   (vcat [text "dict" <+> ppr pred, 
				          text "witness" <+> ppr dfun_id
                                           <+> ppr (idType dfun_id) ])
				  -- Record that this dfun is needed
                        ; return $ MatchInstSingle (dfun_id, inst_tys)
                        } ;
     	    (matches, unifs, _)          -- More than one matches 
		-> do	{ traceTcS "matchClass multiple matches, deferring choice"
			           (vcat [text "dict" <+> ppr pred,
				   	  text "matches" <+> ppr matches,
				   	  text "unifs" <+> ppr unifs])
                        ; return MatchInstMany 
		        }
	}
        }

matchFam :: TyCon -> [Type] -> TcS (Maybe (TyCon, [Type]))
<<<<<<< HEAD
matchFam tycon args = wrapTcS $ TcM.tcLookupFamInst tycon args
\end{code}


-- Rewriting with respect to the inert equalities 
-- ~~~~~~~~~~~~~~~~~~~~~~~~~~~~~~~~~~~~~~~~~~~~~~~~~~~~~~~~~~~~~~~~~~~~~
\begin{code}

getInertEqs :: TcS (TyVarEnv (Ct,Coercion), InScopeSet)
getInertEqs = do { inert <- getTcSInerts
                 ; return (inert_eqs inert, inert_eq_tvs inert) }

getRelevantInertFunEq :: TyCon -> [Xi] -> CtFlavor -> TcS (Maybe (Xi,Coercion)) 
-- Returns a coercion between (tc xi_args ~  xi) if such an inert item exists
getRelevantInertFunEq tc xi_args fl 
  = do { inert <- getTcSInerts
       ; let (fun_eq_relevants,_) = getRelevantCts tc (inert_funeqs inert)
       ; let acceptables = filterBag fun_match fun_eq_relevants
       ; case bagToList acceptables of 
           []     -> return Nothing
           (cc:_) -> return $ Just (cc_rhs cc, mkEqVarLCo (cc_id cc)) }
  where fun_match (CFunEqCan { cc_flavor = ifl, cc_tyargs = ixis }) 
            = eqTypes xi_args ixis && ifl `canRewrite` fl
        fun_match _ = False -- Should be an assertion failure, really


rewriteFromInertEqs :: (TyVarEnv (Ct,Coercion), InScopeSet)  
                    -- Precondition: Ct are CTyEqCans only!
                    -> CtFlavor 
                    -> EvVar 
                    -> TcS EvVar
rewriteFromInertEqs (subst,inscope) fl v 
  = do { let co = liftInertEqsPred subst inscope fl (evVarPred v) 
       ; if isReflCo co then return v 
         else do { v' <- newEvVar (pSnd (coercionKind co)) 
                 ; case fl of 
                     Wanted {}  -> setEvBind v (EvCast v' (mkSymCo co)) 
                     Given {}   -> setEvBind v' (EvCast v co) 
                     Derived {} -> return ()
                 ; return v' } }

-- See Note [LiftInertEqs] 
liftInertEqsPred :: TyVarEnv (Ct,Coercion) 
                 -> InScopeSet 
                 -> CtFlavor 
                 -> PredType -> Coercion 
liftInertEqsPred subst inscope fl pty
  = ty_cts_subst subst inscope fl pty

ty_cts_subst :: TyVarEnv (Ct,Coercion)
             -> InScopeSet -> CtFlavor -> Type -> Coercion 
ty_cts_subst subst inscope fl ty 
  = go ty 
  where go (TyVarTy tv)      = tyvar_cts_subst tv `orElse` Refl (TyVarTy tv)
        go (AppTy ty1 ty2)   = mkAppCo (go ty1) (go ty2) 
        go (TyConApp tc tys) = mkTyConAppCo tc (map go tys) 
        go (ForAllTy v ty)   = mkForAllCo v' $! (ty_cts_subst subst' inscope' fl ty)
                               where (subst',inscope',v') = upd_tyvar_bndr subst inscope v
        go (FunTy ty1 ty2)   = mkFunCo (go ty1) (go ty2) 

        tyvar_cts_subst tv  
          | Just (ct,co) <- lookupVarEnv subst tv, cc_flavor ct `canRewrite` fl  
          = Just co -- Warn: use cached, not cc_id directly, because of alpha-renamings!
          | otherwise = Nothing 

        upd_tyvar_bndr subst inscope v 
          = (new_subst, (inscope `extendInScopeSet` new_v), new_v)
          where new_subst 
                    | no_change = delVarEnv subst v
                        -- Otherwise we have to extend the environment with /something/. 
                        -- But we do not want to monadically create a new EvVar. So, we
                        -- create an 'unused_ct' but we cache reflexivity as the 
                        -- associated coercion. 
                    | otherwise = extendVarEnv subst v (unused_ct, Refl (TyVarTy new_v))

                no_change = new_v == v 
                new_v     = uniqAway inscope v 

                unused_ct = CTyEqCan { cc_id     = unused_evvar
                                     , cc_flavor = fl -- canRewrite is reflexive.
                                     , cc_tyvar  = v 
                                     , cc_rhs    = mkTyVarTy new_v 
                                     , cc_depth  = unused_depth }
                unused_depth = panic "ty_cts_subst: This depth should not be accessed!"
                unused_evvar = panic "ty_cts_subst: This var is just an alpha-renaming!"
\end{code}

Note [LiftInertEqsPred]
~~~~~~~~~~~~~~~~~~~~~~~ 
The function liftInertEqPred behaves almost like liftCoSubst (in
Coercion), but accepts a map TyVarEnv (Ct,Coercion) instead of a
LiftCoSubst. This data structure is more convenient to use since we
must apply the inert substitution /only/ if the inert equality 
`canRewrite` the work item. There's admittedly some duplication of 
functionality but it would be more tedious to cache and maintain 
different flavors of LiftCoSubst structures in the inerts. 
=======
matchFam tycon args = wrapTcS $ tcLookupFamInst tycon args
\end{code}
>>>>>>> 2a9f4209
<|MERGE_RESOLUTION|>--- conflicted
+++ resolved
@@ -1094,8 +1094,7 @@
         }
 
 matchFam :: TyCon -> [Type] -> TcS (Maybe (TyCon, [Type]))
-<<<<<<< HEAD
-matchFam tycon args = wrapTcS $ TcM.tcLookupFamInst tycon args
+matchFam tycon args = wrapTcS $ tcLookupFamInst tycon args
 \end{code}
 
 
@@ -1191,7 +1190,3 @@
 `canRewrite` the work item. There's admittedly some duplication of 
 functionality but it would be more tedious to cache and maintain 
 different flavors of LiftCoSubst structures in the inerts. 
-=======
-matchFam tycon args = wrapTcS $ tcLookupFamInst tycon args
-\end{code}
->>>>>>> 2a9f4209
