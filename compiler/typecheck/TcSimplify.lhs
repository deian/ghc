\begin{code}
{-# OPTIONS -fno-warn-tabs #-}
-- The above warning supression flag is a temporary kludge.
-- While working on this module you are encouraged to remove it and
-- detab the module (please do the detabbing in a separate patch). See
--     http://hackage.haskell.org/trac/ghc/wiki/Commentary/CodingStyle#TabsvsSpaces
-- for details

module TcSimplify( 
       simplifyInfer, simplifyAmbiguityCheck,
       simplifyDefault, simplifyDeriv, 
       simplifyRule, simplifyTop, simplifyInteractive
  ) where

#include "HsVersions.h"

import TcRnTypes
import TcRnMonad
import TcErrors
import TcMType
import TcType 
import TcSMonad 
import TcInteract 
import Inst
import Unify	( niFixTvSubst, niSubstTvSet )
import Type     ( classifyPredType, PredTree(..), getClassPredTys_maybe )
import Class    ( Class )
import Var
import Unique
import VarSet
import VarEnv 
import TcEvidence
import TypeRep
import Name
import Bag
import ListSetOps
import Util
import PrelInfo
import PrelNames
import Class		( classKey )
import BasicTypes       ( RuleName )
import Control.Monad    ( when )
import Outputable
import FastString
import TrieMap () -- DV: for now
import DynFlags
\end{code}


*********************************************************************************
*                                                                               * 
*                           External interface                                  *
*                                                                               *
*********************************************************************************


\begin{code}


simplifyTop :: WantedConstraints -> TcM (Bag EvBind)
-- Simplify top-level constraints
-- Usually these will be implications,
-- but when there is nothing to quantify we don't wrap
-- in a degenerate implication, so we do that here instead
simplifyTop wanteds 
  = do { ev_binds_var <- newTcEvBinds
                         
       ; zonked_wanteds <- zonkWC wanteds

       ; traceTc "simplifyTop {" $ text "zonked_wc =" <+> ppr zonked_wanteds

       ; wc_first_go <- solveWantedsWithEvBinds ev_binds_var zonked_wanteds
       ; cts <- applyTyVarDefaulting wc_first_go 
                -- See Note [Top-level Defaulting Plan]
                
       ; let wc_for_loop = wc_first_go { wc_flat = wc_flat wc_first_go `unionBags` cts }
                           
       ; traceTc "simpl_top_loop" $ text "wc_for_loop =" <+> ppr wc_for_loop
       ; simpl_top_loop ev_binds_var wc_for_loop }
    
  where simpl_top_loop ev_binds_var wc
          | isEmptyWC wc 
          = do { traceTc "simpl_top_loop }" empty
               ; TcRnMonad.getTcEvBinds ev_binds_var }
          | otherwise
          = do { wc_residual <- solveWantedsWithEvBinds ev_binds_var wc
               ; let wc_flat_approximate = approximateWC wc_residual
               ; (dflt_eqs,_unused_bind) <- runTcS $
                                            applyDefaultingRules wc_flat_approximate
                                            -- See Note [Top-level Defaulting Plan]
               ; if isEmptyBag dflt_eqs then 
                   do { traceTc "End simplifyTop }" empty
                      ; report_and_finish ev_binds_var wc_residual }
                 else
                   simpl_top_loop ev_binds_var $ 
                   wc_residual { wc_flat = wc_flat wc_residual `unionBags` dflt_eqs } }

        report_and_finish ev_binds_var wc_residual 
          = do { eb1 <- TcRnMonad.getTcEvBinds ev_binds_var
               ; traceTc "reportUnsolved {" empty
                   -- See Note [Deferring coercion errors to runtime]
               ; eb2 <- reportUnsolved wc_residual
               ; traceTc "reportUnsolved }" empty
               ; return (eb1 `unionBags` eb2) }
\end{code}

Note [Top-level Defaulting Plan]
~~~~~~~~~~~~~~~~~~~~~~~~~~~~~~~~

We have considered two design choices for where/when to apply defaulting.   
   (i) Do it in SimplCheck mode only /whenever/ you try to solve some 
       flat constraints, maybe deep inside the context of implications.
       This used to be the case in GHC 7.4.1.
   (ii) Do it in a tight loop at simplifyTop, once all other constraint has 
        finished. This is the current story.

Option (i) had many disadvantages: 
   a) First it was deep inside the actual solver, 
   b) Second it was dependent on the context (Infer a type signature, 
      or Check a type signature, or Interactive) since we did not want 
      to always start defaulting when inferring (though there is an exception to  
      this see Note [Default while Inferring])
   c) It plainly did not work. Consider typecheck/should_compile/DfltProb2.hs:
          f :: Int -> Bool
          f x = const True (\y -> let w :: a -> a
                                      w a = const a (y+1)
                                  in w y)
      We will get an implication constraint (for beta the type of y):
               [untch=beta] forall a. 0 => Num beta
      which we really cannot default /while solving/ the implication, since beta is
      untouchable.

Instead our new defaulting story is to pull defaulting out of the solver loop and
go with option (i), implemented at SimplifyTop. Namely:
     - First have a go at solving the residual constraint of the whole program
     - Try to approximate it with a flat constraint
     - Figure out derived defaulting equations for that flat constraint
     - Go round the loop again if you did manage to get some equations

Now, that has to do with class defaulting. However there exists type variable /kind/
defaulting. Again this is done at the top-level and the plan is:
     - At the top-level, once you had a go at solving the constraint, do 
       figure out /all/ the touchable unification variables of the wanted contraints.
     - Apply defaulting to their kinds

More details in Note [DefaultTyVar].

\begin{code}

------------------
simplifyAmbiguityCheck :: Name -> WantedConstraints -> TcM (Bag EvBind)
simplifyAmbiguityCheck name wanteds
  = traceTc "simplifyAmbiguityCheck" (text "name =" <+> ppr name) >> 
    simplifyTop wanteds  -- NB: must be simplifyTop not simplifyCheck, so that we
                         --     do ambiguity resolution.  
                         -- See Note [Impedence matching] in TcBinds.
 
------------------
simplifyInteractive :: WantedConstraints -> TcM (Bag EvBind)
simplifyInteractive wanteds 
  = traceTc "simplifyInteractive" empty >>
    simplifyTop wanteds 

------------------
simplifyDefault :: ThetaType	-- Wanted; has no type variables in it
                -> TcM ()	-- Succeeds iff the constraint is soluble
simplifyDefault theta
  = do { traceTc "simplifyInteractive" empty
       ; wanted <- newFlatWanteds DefaultOrigin theta
       ; _ignored_ev_binds <- simplifyCheck (mkFlatWC wanted)
       ; return () }
\end{code}


***********************************************************************************
*                                                                                 * 
*                            Deriving                                             *
*                                                                                 *
***********************************************************************************

\begin{code}
simplifyDeriv :: CtOrigin
              -> PredType
	      -> [TyVar]	
	      -> ThetaType		-- Wanted
	      -> TcM ThetaType	-- Needed
-- Given  instance (wanted) => C inst_ty 
-- Simplify 'wanted' as much as possibles
-- Fail if not possible
simplifyDeriv orig pred tvs theta 
  = do { (skol_subst, tvs_skols) <- tcInstSkolTyVars tvs -- Skolemize
      	 	-- The constraint solving machinery 
		-- expects *TcTyVars* not TyVars.  
		-- We use *non-overlappable* (vanilla) skolems
		-- See Note [Overlap and deriving]

       ; let subst_skol = zipTopTvSubst tvs_skols $ map mkTyVarTy tvs
             skol_set   = mkVarSet tvs_skols
	     doc = ptext (sLit "deriving") <+> parens (ppr pred)

       ; wanted <- newFlatWanteds orig (substTheta skol_subst theta)

       ; traceTc "simplifyDeriv" $ 
         vcat [ pprTvBndrs tvs $$ ppr theta $$ ppr wanted, doc ]
       ; (residual_wanted, _ev_binds1)
             <- solveWanteds (mkFlatWC wanted)

       ; let (good, bad) = partitionBagWith get_good (wc_flat residual_wanted)
                         -- See Note [Exotic derived instance contexts]
             get_good :: Ct -> Either PredType Ct
             get_good ct | validDerivPred skol_set p 
                         , isWantedCt ct  = Left p 
                         -- NB: residual_wanted may contain unsolved
                         -- Derived and we stick them into the bad set
                         -- so that reportUnsolved may decide what to do with them
                         | otherwise = Right ct
                         where p = ctPred ct

       -- We never want to defer these errors because they are errors in the
       -- compiler! Hence the `False` below
       ; _ev_binds2 <- reportUnsolved (residual_wanted { wc_flat = bad })

       ; let min_theta = mkMinimalBySCs (bagToList good)
       ; return (substTheta subst_skol min_theta) }
\end{code}

Note [Overlap and deriving]
~~~~~~~~~~~~~~~~~~~~~~~~~~~
Consider some overlapping instances:
  data Show a => Show [a] where ..
  data Show [Char] where ...

Now a data type with deriving:
  data T a = MkT [a] deriving( Show )

We want to get the derived instance
  instance Show [a] => Show (T a) where...
and NOT
  instance Show a => Show (T a) where...
so that the (Show (T Char)) instance does the Right Thing

It's very like the situation when we're inferring the type
of a function
   f x = show [x]
and we want to infer
   f :: Show [a] => a -> String

BOTTOM LINE: use vanilla, non-overlappable skolems when inferring
             the context for the derived instance. 
	     Hence tcInstSkolTyVars not tcInstSuperSkolTyVars

Note [Exotic derived instance contexts]
~~~~~~~~~~~~~~~~~~~~~~~~~~~~~~~~~~~~~~~
In a 'derived' instance declaration, we *infer* the context.  It's a
bit unclear what rules we should apply for this; the Haskell report is
silent.  Obviously, constraints like (Eq a) are fine, but what about
	data T f a = MkT (f a) deriving( Eq )
where we'd get an Eq (f a) constraint.  That's probably fine too.

One could go further: consider
	data T a b c = MkT (Foo a b c) deriving( Eq )
	instance (C Int a, Eq b, Eq c) => Eq (Foo a b c)

Notice that this instance (just) satisfies the Paterson termination 
conditions.  Then we *could* derive an instance decl like this:

	instance (C Int a, Eq b, Eq c) => Eq (T a b c) 
even though there is no instance for (C Int a), because there just
*might* be an instance for, say, (C Int Bool) at a site where we
need the equality instance for T's.  

However, this seems pretty exotic, and it's quite tricky to allow
this, and yet give sensible error messages in the (much more common)
case where we really want that instance decl for C.

So for now we simply require that the derived instance context
should have only type-variable constraints.

Here is another example:
	data Fix f = In (f (Fix f)) deriving( Eq )
Here, if we are prepared to allow -XUndecidableInstances we
could derive the instance
	instance Eq (f (Fix f)) => Eq (Fix f)
but this is so delicate that I don't think it should happen inside
'deriving'. If you want this, write it yourself!

NB: if you want to lift this condition, make sure you still meet the
termination conditions!  If not, the deriving mechanism generates
larger and larger constraints.  Example:
  data Succ a = S a
  data Seq a = Cons a (Seq (Succ a)) | Nil deriving Show

Note the lack of a Show instance for Succ.  First we'll generate
  instance (Show (Succ a), Show a) => Show (Seq a)
and then
  instance (Show (Succ (Succ a)), Show (Succ a), Show a) => Show (Seq a)
and so on.  Instead we want to complain of no instance for (Show (Succ a)).

The bottom line
~~~~~~~~~~~~~~~
Allow constraints which consist only of type variables, with no repeats.

*********************************************************************************
*                                                                                 * 
*                            Inference
*                                                                                 *
***********************************************************************************

Note [Which variables to quantify]
~~~~~~~~~~~~~~~~~~~~~~~~~~~~~~~~~~
Suppose the inferred type of a function is
   T kappa (alpha:kappa) -> Int
where alpha is a type unification variable and 
      kappa is a kind unification variable
Then we want to quantify over *both* alpha and kappa.  But notice that
kappa appears "at top level" of the type, as well as inside the kind
of alpha.  So it should be fine to just look for the "top level"
kind/type variables of the type, without looking transitively into the
kinds of those type variables.

\begin{code}
simplifyInfer :: Bool
              -> Bool                  -- Apply monomorphism restriction
              -> [(Name, TcTauType)]   -- Variables to be generalised,
                                       -- and their tau-types
              -> WantedConstraints
              -> TcM ([TcTyVar],    -- Quantify over these type variables
                      [EvVar],      -- ... and these constraints
		      Bool,	    -- The monomorphism restriction did something
		      		    --   so the results type is not as general as
				    --   it could be
                      TcEvBinds)    -- ... binding these evidence variables
simplifyInfer _top_lvl apply_mr name_taus wanteds
  | isEmptyWC wanteds
  = do { gbl_tvs     <- tcGetGlobalTyVars            -- Already zonked
       ; zonked_taus <- zonkTcTypes (map snd name_taus)
       ; let tvs_to_quantify = varSetElems (tyVarsOfTypes zonked_taus `minusVarSet` gbl_tvs)
       	     		       -- tvs_to_quantify can contain both kind and type vars
       	                       -- See Note [Which variables to quantify]
       ; qtvs <- zonkQuantifiedTyVars tvs_to_quantify
       ; return (qtvs, [], False, emptyTcEvBinds) }

  | otherwise
  = do { runtimeCoercionErrors <- doptM Opt_DeferTypeErrors
       ; gbl_tvs        <- tcGetGlobalTyVars
       ; zonked_tau_tvs <- zonkTyVarsAndFV (tyVarsOfTypes (map snd name_taus))
       ; zonked_wanteds <- zonkWC wanteds

       ; traceTc "simplifyInfer {"  $ vcat
             [ ptext (sLit "names =") <+> ppr (map fst name_taus)
             , ptext (sLit "taus =") <+> ppr (map snd name_taus)
             , ptext (sLit "tau_tvs (zonked) =") <+> ppr zonked_tau_tvs
             , ptext (sLit "gbl_tvs =") <+> ppr gbl_tvs
             , ptext (sLit "closed =") <+> ppr _top_lvl
             , ptext (sLit "apply_mr =") <+> ppr apply_mr
             , ptext (sLit "wanted =") <+> ppr zonked_wanteds
             ]

              -- Historical note: Before step 2 we used to have a
              -- HORRIBLE HACK described in Note [Avoid unecessary
              -- constraint simplification] but, as described in Trac
              -- #4361, we have taken in out now.  That's why we start
              -- with step 2!

              -- Step 2) First try full-blown solving 

              -- NB: we must gather up all the bindings from doing
              -- this solving; hence (runTcSWithEvBinds ev_binds_var).
              -- And note that since there are nested implications,
              -- calling solveWanteds will side-effect their evidence
              -- bindings, so we can't just revert to the input
              -- constraint.
       ; ev_binds_var <- newTcEvBinds
       ; wanted_transformed <- solveWantedsWithEvBinds ev_binds_var zonked_wanteds

              -- Step 3) Fail fast if there is an insoluble constraint,
              -- unless we are deferring errors to runtime
       ; when (not runtimeCoercionErrors && insolubleWC wanted_transformed) $ 
         do { _ev_binds <- reportUnsolved wanted_transformed; failM }

              -- Step 4) Candidates for quantification are an approximation of wanted_transformed
       ; let quant_candidates = approximateWC wanted_transformed               
              -- NB: Already the fixpoint of any unifications that may have happened                                
              -- NB: We do not do any defaulting when inferring a type, this can lead
              -- to less polymorphic types, see Note [Default while Inferring]
              -- NB: quant_candidates here are wanted or derived, we filter the wanteds later, anyway
 
              -- Step 5) Minimize the quantification candidates                             
       ; (quant_candidates_transformed, _extra_binds)   
             <- solveWanteds $ WC { wc_flat  = quant_candidates
                                  , wc_impl  = emptyBag
                                  , wc_insol = emptyBag }

              -- Step 6) Final candidates for quantification                
       ; let final_quant_candidates :: [PredType]
<<<<<<< HEAD
             final_quant_candidates = map ctPred $ filter (not.isCHoleCan) $ bagToList $
                                      keepWanted (wc_flat quant_candidates_transformed)
=======
             final_quant_candidates = map ctPred $ bagToList $
                                      wc_flat quant_candidates_transformed
>>>>>>> fe6ddf00
             -- NB: Already the fixpoint of any unifications that may have happened
                  
       ; gbl_tvs        <- tcGetGlobalTyVars -- TODO: can we just use untch instead of gbl_tvs?
       ; zonked_tau_tvs <- zonkTyVarsAndFV zonked_tau_tvs
       
       ; traceTc "simplifyWithApprox" $
         vcat [ ptext (sLit "final_quant_candidates =") <+> ppr final_quant_candidates
              , ptext (sLit "gbl_tvs=") <+> ppr gbl_tvs
              , ptext (sLit "zonked_tau_tvs=") <+> ppr zonked_tau_tvs ]
         
       ; let init_tvs  = zonked_tau_tvs `minusVarSet` gbl_tvs
             poly_qtvs = growThetaTyVars final_quant_candidates init_tvs 
                         `minusVarSet` gbl_tvs
             pbound    = filter (quantifyPred poly_qtvs) final_quant_candidates
             
       ; traceTc "simplifyWithApprox" $
         vcat [ ptext (sLit "pbound =") <+> ppr pbound
              , ptext (sLit "init_qtvs =") <+> ppr init_tvs 
              , ptext (sLit "poly_qtvs =") <+> ppr poly_qtvs ]
         
	     -- Monomorphism restriction
       ; let mr_qtvs  	     = init_tvs `minusVarSet` constrained_tvs
             constrained_tvs = tyVarsOfTypes final_quant_candidates
	     mr_bites        = apply_mr && not (null pbound)

             (qtvs, bound)
                | mr_bites  = (mr_qtvs,   [])
                | otherwise = (poly_qtvs, pbound)
             

       ; if isEmptyVarSet qtvs && null bound
         then do { traceTc "} simplifyInfer/no quantification" empty                   
                 ; emitConstraints wanted_transformed
                    -- Includes insolubles (if -fdefer-type-errors)
                    -- as well as flats and implications
                 ; return ([], [], mr_bites, TcEvBinds ev_binds_var) }
         else do

       { traceTc "simplifyApprox" $ 
         ptext (sLit "bound are =") <+> ppr bound 
         
            -- Step 4, zonk quantified variables 
       ; let minimal_flat_preds = mkMinimalBySCs bound
             skol_info = InferSkol [ (name, mkSigmaTy [] minimal_flat_preds ty)
                                   | (name, ty) <- name_taus ]
                        -- Don't add the quantified variables here, because
                        -- they are also bound in ic_skols and we want them to be
                        -- tidied uniformly

       ; qtvs_to_return <- zonkQuantifiedTyVars (varSetElems qtvs)

            -- Step 7) Emit an implication
       ; minimal_bound_ev_vars <- mapM TcMType.newEvVar minimal_flat_preds
       ; lcl_env <- getLclTypeEnv
       ; gloc <- getCtLoc skol_info
       ; untch <- TcRnMonad.getUntouchables
       ; uniq  <- TcRnMonad.newUnique
       ; let implic = Implic { ic_untch    = pushUntouchables uniq untch 
                             , ic_env      = lcl_env
                             , ic_skols    = qtvs_to_return
                             , ic_fsks     = []  -- wanted_tansformed arose only from solveWanteds
                                                 -- hence no flatten-skolems (which come from givens)
                             , ic_given    = minimal_bound_ev_vars
                             , ic_wanted   = wanted_transformed 
                             , ic_insol    = False
                             , ic_binds    = ev_binds_var
                             , ic_loc      = gloc }
       ; emitImplication implic
         
       ; traceTc "} simplifyInfer/produced residual implication for quantification" $
             vcat [ ptext (sLit "implic =") <+> ppr implic
                       -- ic_skols, ic_given give rest of result
                  , ptext (sLit "qtvs =") <+> ppr qtvs_to_return
                  , ptext (sLit "spb =") <+> ppr final_quant_candidates
                  , ptext (sLit "bound =") <+> ppr bound ]

       ; return ( qtvs_to_return, minimal_bound_ev_vars
                , mr_bites,  TcEvBinds ev_binds_var) } }
    where 
\end{code}


Note [Default while Inferring]
~~~~~~~~~~~~~~~~~~~~~~~~~~~~~~
Our current plan is that defaulting only happens at simplifyTop and
not simplifyInfer.  This may lead to some insoluble deferred constraints
Example:

instance D g => C g Int b 

constraint inferred = (forall b. 0 => C gamma alpha b) /\ Num alpha
type inferred       = gamma -> gamma 

Now, if we try to default (alpha := Int) we will be able to refine the implication to 
  (forall b. 0 => C gamma Int b) 
which can then be simplified further to 
  (forall b. 0 => D gamma)
Finally we /can/ approximate this implication with (D gamma) and infer the quantified
type:  forall g. D g => g -> g

Instead what will currently happen is that we will get a quantified type 
(forall g. g -> g) and an implication:
       forall g. 0 => (forall b. 0 => C g alpha b) /\ Num alpha

which, even if the simplifyTop defaults (alpha := Int) we will still be left with an 
unsolvable implication:
       forall g. 0 => (forall b. 0 => D g)

The concrete example would be: 
       h :: C g a s => g -> a -> ST s a
       f (x::gamma) = (\_ -> x) (runST (h x (undefined::alpha)) + 1)

But it is quite tedious to do defaulting and resolve the implication constraints and
we have not observed code breaking because of the lack of defaulting in inference so 
we don't do it for now.



Note [Minimize by Superclasses]
~~~~~~~~~~~~~~~~~~~~~~~~~~~~~~~ 
When we quantify over a constraint, in simplifyInfer we need to
quantify over a constraint that is minimal in some sense: For
instance, if the final wanted constraint is (Eq alpha, Ord alpha),
we'd like to quantify over Ord alpha, because we can just get Eq alpha
from superclass selection from Ord alpha. This minimization is what
mkMinimalBySCs does. Then, simplifyInfer uses the minimal constraint
to check the original wanted.

\begin{code}
approximateWC :: WantedConstraints -> Cts
-- Postcondition: Wanted or Derived Cts 
approximateWC wc = float_wc emptyVarSet wc
  where 
    float_wc :: TcTyVarSet -> WantedConstraints -> Cts
    float_wc skols (WC { wc_flat = flat, wc_impl = implic }) = floats1 `unionBags` floats2
      where floats1 = do_bag (float_flat skols) flat
            floats2 = do_bag (float_implic skols) implic
                                 
    float_implic :: TcTyVarSet -> Implication -> Cts
    float_implic skols imp
      = float_wc skols' (ic_wanted imp)
      where
        skols' = skols `extendVarSetList` ic_skols imp `extendVarSetList` ic_fsks imp
            
    float_flat :: TcTyVarSet -> Ct -> Cts
    float_flat skols ct
      | tyVarsOfCt ct `disjointVarSet` skols 
      = singleCt ct
      | otherwise = emptyCts
        
    do_bag :: (a -> Bag c) -> Bag a -> Bag c
    do_bag f = foldrBag (unionBags.f) emptyBag
\end{code}

Note [Avoid unecessary constraint simplification]
~~~~~~~~~~~~~~~~~~~~~~~~~~~~~~~~~~~~~~~~~~~~~~~~~
    -------- NB NB NB (Jun 12) ------------- 
    This note not longer applies; see the notes with Trac #4361.
    But I'm leaving it in here so we remember the issue.)
    ----------------------------------------
When inferring the type of a let-binding, with simplifyInfer,
try to avoid unnecessarily simplifying class constraints.
Doing so aids sharing, but it also helps with delicate 
situations like

   instance C t => C [t] where ..

   f :: C [t] => ....
   f x = let g y = ...(constraint C [t])... 
         in ...
When inferring a type for 'g', we don't want to apply the
instance decl, because then we can't satisfy (C t).  So we
just notice that g isn't quantified over 't' and partition
the contraints before simplifying.

This only half-works, but then let-generalisation only half-works.


*********************************************************************************
*                                                                                 * 
*                             RULES                                               *
*                                                                                 *
***********************************************************************************

See note [Simplifying RULE consraints] in TcRule

Note [RULE quanfification over equalities]
~~~~~~~~~~~~~~~~~~~~~~~~~~~~~~~~~~~~~~~~~~
Decideing which equalities to quantify over is tricky:
 * We do not want to quantify over insoluble equalities (Int ~ Bool)
    (a) because we prefer to report a LHS type error
    (b) because if such things end up in 'givens' we get a bogus
        "inaccessible code" error

 * But we do want to quantify over things like (a ~ F b), where
   F is a type function.

The difficulty is that it's hard to tell what is insoluble!
So we see whether the simplificaiotn step yielded any type errors,
and if so refrain from quantifying over *any* equalites.

\begin{code}
simplifyRule :: RuleName 
             -> WantedConstraints	-- Constraints from LHS
             -> WantedConstraints	-- Constraints from RHS
             -> TcM ([EvVar], WantedConstraints)   -- LHS evidence varaibles
-- See Note [Simplifying RULE constraints] in TcRule
simplifyRule name lhs_wanted rhs_wanted
  = do { zonked_all <- zonkWC (lhs_wanted `andWC` rhs_wanted)
       ; let doc = ptext (sLit "LHS of rule") <+> doubleQuotes (ftext name)
             
             	 -- We allow ourselves to unify environment 
		 -- variables: runTcS runs with NoUntouchables
       ; (resid_wanted, _) <- solveWanteds zonked_all

       ; zonked_lhs <- zonkWC lhs_wanted

       ; let (q_cts, non_q_cts) = partitionBag quantify_me (wc_flat zonked_lhs)
             quantify_me  -- Note [RULE quantification over equalities]
               | insolubleWC resid_wanted = quantify_insol
               | otherwise                = quantify_normal

             quantify_insol ct = not (isEqPred (ctPred ct))

             quantify_normal ct
               | EqPred t1 t2 <- classifyPredType (ctPred ct)
               = not (t1 `eqType` t2)
               | otherwise
               = True
             
       ; traceTc "simplifyRule" $
         vcat [ doc
              , text "zonked_lhs" <+> ppr zonked_lhs 
              , text "q_cts"      <+> ppr q_cts ]

       ; return ( map (ctEvId . ctEvidence) (bagToList q_cts)
                , zonked_lhs { wc_flat = non_q_cts }) }
\end{code}


*********************************************************************************
*                                                                                 * 
*                                 Main Simplifier                                 *
*                                                                                 *
***********************************************************************************

\begin{code}
simplifyCheck :: WantedConstraints	-- Wanted
              -> TcM (Bag EvBind)
-- Solve a single, top-level implication constraint
-- e.g. typically one created from a top-level type signature
-- 	    f :: forall a. [a] -> [a]
--          f x = rhs
-- We do this even if the function has no polymorphism:
--    	    g :: Int -> Int

--          g y = rhs
-- (whereas for *nested* bindings we would not create
--  an implication constraint for g at all.)
--
-- Fails if can't solve something in the input wanteds
simplifyCheck wanteds
  = do { wanteds <- zonkWC wanteds

       ; traceTc "simplifyCheck {" (vcat
             [ ptext (sLit "wanted =") <+> ppr wanteds ])

       ; (unsolved, eb1) <- solveWanteds wanteds

       ; traceTc "simplifyCheck }" $ ptext (sLit "unsolved =") <+> ppr unsolved

       ; traceTc "reportUnsolved {" empty
       -- See Note [Deferring coercion errors to runtime]
       ; eb2 <- reportUnsolved unsolved 
       ; traceTc "reportUnsolved }" empty

       ; return (eb1 `unionBags` eb2) }
\end{code}

Note [Deferring coercion errors to runtime]
~~~~~~~~~~~~~~~~~~~~~~~~~~~~~~~~~~~~~~~~~~~

While developing, sometimes it is desirable to allow compilation to succeed even
if there are type errors in the code. Consider the following case:

  module Main where

  a :: Int
  a = 'a'

  main = print "b"

Even though `a` is ill-typed, it is not used in the end, so if all that we're
interested in is `main` it is handy to be able to ignore the problems in `a`.

Since we treat type equalities as evidence, this is relatively simple. Whenever
we run into a type mismatch in TcUnify, we normally just emit an error. But it
is always safe to defer the mismatch to the main constraint solver. If we do
that, `a` will get transformed into

  co :: Int ~ Char
  co = ...

  a :: Int
  a = 'a' `cast` co

The constraint solver would realize that `co` is an insoluble constraint, and
emit an error with `reportUnsolved`. But we can also replace the right-hand side
of `co` with `error "Deferred type error: Int ~ Char"`. This allows the program
to compile, and it will run fine unless we evaluate `a`. This is what
`deferErrorsToRuntime` does.

It does this by keeping track of which errors correspond to which coercion
in TcErrors (with ErrEnv). TcErrors.reportTidyWanteds does not print the errors
and does not fail if -fwarn-type-errors is on, so that we can continue
compilation. The errors are turned into warnings in `reportUnsolved`.

\begin{code}

solveWanteds :: WantedConstraints -> TcM (WantedConstraints, Bag EvBind)
-- Return the evidence binds in the BagEvBinds result
-- Discards all Derived stuff in result
solveWanteds wanted 
  = runTcS $ do { wc <- solve_wanteds wanted 
                ; return (dropDerivedWC wc) }

solveWantedsWithEvBinds :: EvBindsVar -> WantedConstraints -> TcM WantedConstraints
-- Side-effect the EvBindsVar argument to add new bindings from solving
-- Discards all Derived stuff in result
solveWantedsWithEvBinds ev_binds_var wanted
  = runTcSWithEvBinds ev_binds_var $ 
    do { wc <- solve_wanteds wanted 
       ; return (dropDerivedWC wc) }

solve_wanteds :: WantedConstraints -> TcS WantedConstraints 
-- NB: wc_flats may be wanted /or/ derived now
solve_wanteds wanted@(WC { wc_flat = flats, wc_impl = implics, wc_insol = insols }) 
  = do { traceTcS "solveWanteds {" (ppr wanted)

         -- Try the flat bit, including insolubles. Solving insolubles a 
         -- second time round is a bit of a waste but the code is simple 
         -- and the program is wrong anyway, and we don't run the danger 
         -- of adding Derived insolubles twice; see 
         -- TcSMonad Note [Do not add duplicate derived insolubles] 
       ; traceTcS "solveFlats {" empty
       ; let all_flats = flats `unionBags` insols
       ; impls_from_flats <- solveInteract all_flats
       ; traceTcS "solveFlats end }" (ppr impls_from_flats)

       -- solve_wanteds iterates when it is able to float equalities 
       -- out of one or more of the implications. 
       ; unsolved_implics <- simpl_loop 1 (implics `unionBags` impls_from_flats)

       ; (unsolved_flats, insoluble_flats) <- getInertUnsolved

       ; wc <- unFlattenWC (WC { wc_flat  = unsolved_flats
                               , wc_impl  = unsolved_implics
                               , wc_insol = insoluble_flats })

       ; bb <- getTcEvBindsMap
       ; tb <- getTcSTyBindsMap
       ; traceTcS "solveWanteds }" $
                 vcat [ text "unsolved_flats   =" <+> ppr unsolved_flats
                      , text "unsolved_implics =" <+> ppr unsolved_implics
                      , text "current evbinds  =" <+> ppr (evBindMapBinds bb)
                      , text "current tybinds  =" <+> vcat (map ppr (varEnvElts tb))
                      , text "final wc =" <+> ppr wc ]

       ; return wc }

simpl_loop :: Int
           -> Bag Implication
           -> TcS (Bag Implication)
simpl_loop n implics
  | n > 10 
  = traceTcS "solveWanteds: loop!" empty >> return implics
  | otherwise 
  = do { (floated_eqs, unsolved_implics) <- solveNestedImplications implics
       ; if isEmptyBag floated_eqs 
         then return unsolved_implics 
         else 
    do {   -- Put floated_eqs into the current inert set before looping
         impls_from_eqs <- solveInteract floated_eqs
       ; simpl_loop (n+1) (unsolved_implics `unionBags` impls_from_eqs)} }


solveNestedImplications :: Bag Implication
                        -> TcS (Cts, Bag Implication)
-- Precondition: the TcS inerts may contain unsolved flats which have 
-- to be converted to givens before we go inside a nested implication.
solveNestedImplications implics
  | isEmptyBag implics
  = return (emptyBag, emptyBag)
  | otherwise 
  = do { inerts <- getTcSInerts
       ; let thinner_inerts = prepareInertsForImplications inerts
                 -- See Note [Preparing inert set for implications]
  
       ; traceTcS "solveNestedImplications starting {" $ 
         vcat [ text "original inerts = " <+> ppr inerts
              , text "thinner_inerts  = " <+> ppr thinner_inerts ]
         
       ; (floated_eqs, unsolved_implics)
           <- flatMapBagPairM (solveImplication thinner_inerts) implics

       -- ... and we are back in the original TcS inerts 
       -- Notice that the original includes the _insoluble_flats so it was safe to ignore
       -- them in the beginning of this function.
       ; traceTcS "solveNestedImplications end }" $
                  vcat [ text "all floated_eqs ="  <+> ppr floated_eqs
                       , text "unsolved_implics =" <+> ppr unsolved_implics ]

       ; return (floated_eqs, unsolved_implics) }

solveImplication :: InertSet
                 -> Implication    -- Wanted
                 -> TcS (Cts,      -- All wanted or derived floated equalities: var = type
                         Bag Implication) -- Unsolved rest (always empty or singleton)
-- Precondition: The TcS monad contains an empty worklist and given-only inerts 
-- which after trying to solve this implication we must restore to their original value
solveImplication inerts
     imp@(Implic { ic_untch  = untch
                 , ic_binds  = ev_binds
                 , ic_skols  = skols 
                 , ic_fsks   = old_fsks
                 , ic_given  = givens
                 , ic_wanted = wanteds
                 , ic_loc    = loc })
  = 
    do { traceTcS "solveImplication {" (ppr imp) 

         -- Solve the nested constraints
         -- NB: 'inerts' has empty inert_fsks
       ; (new_fsks, residual_wanted) 
            <- nestImplicTcS ev_binds untch inerts $
               do { solveInteractGiven loc old_fsks givens 
                  ; residual_wanted <- solve_wanteds wanteds
                  ; more_fsks <- getFlattenSkols
                  ; return (more_fsks ++ old_fsks, residual_wanted) }

       ; (floated_eqs, final_wanted)
             <- floatEqualities (skols ++ new_fsks) givens residual_wanted

       ; let res_implic | isEmptyWC final_wanted 
                        = emptyBag
                        | otherwise
                        = unitBag (imp { ic_fsks   = new_fsks
                                       , ic_wanted = dropDerivedWC final_wanted
                                       , ic_insol  = insolubleWC final_wanted })

       ; evbinds <- getTcEvBindsMap
       ; traceTcS "solveImplication end }" $ vcat
             [ text "floated_eqs =" <+> ppr floated_eqs
             , text "new_fsks =" <+> ppr new_fsks
             , text "res_implic =" <+> ppr res_implic
             , text "implication evbinds = " <+> ppr (evBindMapBinds evbinds) ]

       ; return (floated_eqs, res_implic) }
\end{code}


\begin{code}
floatEqualities :: [TcTyVar] -> [EvVar] -> WantedConstraints 
                -> TcS (Cts, WantedConstraints)
-- Post: The returned FlavoredEvVar's are only Wanted or Derived
-- and come from the input wanted ev vars or deriveds 
-- Also performs some unifications, adding to monadically-carried ty_binds
-- These will be used when processing floated_eqs later
floatEqualities skols can_given wanteds@(WC { wc_flat = flats })
  | hasEqualities can_given 
  = return (emptyBag, wanteds)   -- Note [Float Equalities out of Implications]
  | otherwise 
  = do { untch <- TcSMonad.getUntouchables
       ; mapM_ (promote_tv untch) (varSetElems (tyVarsOfCts float_eqs))
       ; ty_binds <- getTcSTyBindsMap
       ; traceTcS "floatEqualities" (vcat [ text "Ctxt untoucables =" <+> ppr untch
                                          , text "Floated eqs =" <+> ppr float_eqs
                                          , text "Ty binds =" <+> ppr ty_binds])
       ; return (float_eqs, wanteds { wc_flat = remaining_flats }) }
  where 
    (float_eqs, remaining_flats) = partitionBag is_floatable flats
    skol_set = growSkols wanteds (mkVarSet skols)

    is_floatable :: Ct -> Bool
    is_floatable ct
       = isEqPred pred && skol_set `disjointVarSet` tyVarsOfType pred
       where
         pred = ctPred ct

    promote_tv untch tv 
      | isFloatedTouchableMetaTyVar untch tv
      = do { cloned_tv <- TcSMonad.cloneMetaTyVar tv
           ; let rhs_tv = setMetaTyVarUntouchables cloned_tv untch
           ; setWantedTyBind tv (mkTyVarTy rhs_tv) }
      | otherwise
      = return ()

growSkols :: WantedConstraints -> VarSet -> VarSet
-- Find all the type variables that might possibly be unified
-- with a type that mentions a skolem.  This test is very conservative.
-- I don't *think* we need look inside the implications, because any 
-- relevant unification variables in there are untouchable.
growSkols (WC { wc_flat = flats }) skols
  = growThetaTyVars theta skols
  where
    theta = foldrBag ((:) . ctPred) [] flats
\end{code}

Note [Float Equalities out of Implications]
~~~~~~~~~~~~~~~~~~~~~~~~~~~~~~~~~~~~~~~~~~~ 
For ordinary pattern matches (including existentials) we float 
equalities out of implications, for instance: 
     data T where 
       MkT :: Eq a => a -> T 
     f x y = case x of MkT _ -> (y::Int)
We get the implication constraint (x::T) (y::alpha): 
     forall a. [untouchable=alpha] Eq a => alpha ~ Int
We want to float out the equality into a scope where alpha is no
longer untouchable, to solve the implication!  

But we cannot float equalities out of implications whose givens may
yield or contain equalities:

      data T a where 
        T1 :: T Int
        T2 :: T Bool
        T3 :: T a 
        
      h :: T a -> a -> Int
      
      f x y = case x of 
                T1 -> y::Int
                T2 -> y::Bool
                T3 -> h x y

We generate constraint, for (x::T alpha) and (y :: beta): 
   [untouchables = beta] (alpha ~ Int => beta ~ Int)   -- From 1st branch
   [untouchables = beta] (alpha ~ Bool => beta ~ Bool) -- From 2nd branch
   (alpha ~ beta)                                      -- From 3rd branch 

If we float the equality (beta ~ Int) outside of the first implication and 
the equality (beta ~ Bool) out of the second we get an insoluble constraint.
But if we just leave them inside the implications we unify alpha := beta and
solve everything.

Principle: 
    We do not want to float equalities out which may need the given *evidence*
    to become soluble.

Consequence: classes with functional dependencies don't matter (since there is 
no evidence for a fundep equality), but equality superclasses do matter (since 
they carry evidence).

Notice that, due to Note [Extra TcSTv Untouchables], the free unification variables 
of an equality that is floated out of an implication become effectively untouchables
for the leftover implication. This is absolutely necessary. Consider the following 
example. We start with two implications and a class with a functional dependency. 

    class C x y | x -> y
    instance C [a] [a]
          
    (I1)      [untch=beta]forall b. 0 => F Int ~ [beta]
    (I2)      [untch=beta]forall c. 0 => F Int ~ [[alpha]] /\ C beta [c]

We float (F Int ~ [beta]) out of I1, and we float (F Int ~ [[alpha]]) out of I2. 
They may react to yield that (beta := [alpha]) which can then be pushed inwards 
the leftover of I2 to get (C [alpha] [a]) which, using the FunDep, will mean that
(alpha := a). In the end we will have the skolem 'b' escaping in the untouchable
beta! Concrete example is in indexed_types/should_fail/ExtraTcsUntch.hs:

    class C x y | x -> y where 
     op :: x -> y -> ()

    instance C [a] [a]

    type family F a :: *

    h :: F Int -> ()
    h = undefined

    data TEx where 
      TEx :: a -> TEx 


    f (x::beta) = 
        let g1 :: forall b. b -> ()
            g1 _ = h [x]
            g2 z = case z of TEx y -> (h [[undefined]], op x [y])
        in (g1 '3', g2 undefined)

Note [Extra TcsTv untouchables]
~~~~~~~~~~~~~~~~~~~~~~~~~~~~~~~
Whenever we are solving a bunch of flat constraints, they may contain 
the following sorts of 'touchable' unification variables:
   
   (i)   Born-touchables in that scope
 
   (ii)  Simplifier-generated unification variables, such as unification 
         flatten variables

   (iii) Touchables that have been floated out from some nested 
         implications, see Note [Float Equalities out of Implications]. 

Now, once we are done with solving these flats and have to move inwards to 
the nested implications (perhaps for a second time), we must consider all the
extra variables (categories (ii) and (iii) above) as untouchables for the 
implication. Otherwise we have the danger or double unifications, as well
as the danger of not ``seeing'' some unification. Example (from Trac #4494):

   (F Int ~ uf)  /\  [untch=beta](forall a. C a => F Int ~ beta) 

In this example, beta is touchable inside the implication. The 
first solveInteract step leaves 'uf' ununified. Then we move inside 
the implication where a new constraint
       uf  ~  beta  
emerges. We may spontaneously solve it to get uf := beta, so the whole
implication disappears but when we pop out again we are left with (F
Int ~ uf) which will be unified by our final solveCTyFunEqs stage and
uf will get unified *once more* to (F Int).

The solution is to record the unification variables of the flats, 
and make them untouchables for the nested implication. In the 
example above uf would become untouchable, so beta would be forced 
to be unified as beta := uf.

\begin{code}
unFlattenWC :: WantedConstraints -> TcS WantedConstraints
unFlattenWC wc 
  = do { (subst, remaining_unsolved_flats) <- solveCTyFunEqs (wc_flat wc)
                -- See Note [Solving Family Equations]
                -- NB: remaining_flats has already had subst applied
       ; return $ 
         WC { wc_flat  = mapBag (substCt subst) remaining_unsolved_flats
            , wc_impl  = mapBag (substImplication subst) (wc_impl wc) 
            , wc_insol = mapBag (substCt subst) (wc_insol wc) }
       }
  where 
    solveCTyFunEqs :: Cts -> TcS (TvSubst, Cts)
    -- Default equalities (F xi ~ alpha) by setting (alpha := F xi), whenever possible
    -- See Note [Solving Family Equations]
    -- Returns: a bunch of unsolved constraints from the original Cts and implications
    --          where the newly generated equalities (alpha := F xi) have been substituted through.
    solveCTyFunEqs cts
     = do { untch   <- TcSMonad.getUntouchables 
          ; let (unsolved_can_cts, (ni_subst, cv_binds))
                    = getSolvableCTyFunEqs untch cts
          ; traceTcS "defaultCTyFunEqs" (vcat [ text "Trying to default family equations:"
                                              , text "untch" <+> ppr untch 
                                              , text "subst" <+> ppr ni_subst 
                                              , text "binds" <+> ppr cv_binds
                                              , ppr unsolved_can_cts
                                              ])
          ; mapM_ solve_one cv_binds

          ; return (niFixTvSubst ni_subst, unsolved_can_cts) }
      where
        solve_one (CtWanted { ctev_evar = cv }, tv, ty) 
          = setWantedTyBind tv ty >> setEvBind cv (EvCoercion (mkTcReflCo ty))
        solve_one (CtDerived {}, tv, ty)
          = setWantedTyBind tv ty
        solve_one arg
          = pprPanic "solveCTyFunEqs: can't solve a /given/ family equation!" $ ppr arg

------------
type FunEqBinds = (TvSubstEnv, [(CtEvidence, TcTyVar, TcType)])
  -- The TvSubstEnv is not idempotent, but is loop-free
  -- See Note [Non-idempotent substitution] in Unify
emptyFunEqBinds :: FunEqBinds
emptyFunEqBinds = (emptyVarEnv, [])

extendFunEqBinds :: FunEqBinds -> CtEvidence -> TcTyVar -> TcType -> FunEqBinds
extendFunEqBinds (tv_subst, cv_binds) fl tv ty
  = (extendVarEnv tv_subst tv ty, (fl, tv, ty):cv_binds)

------------
getSolvableCTyFunEqs :: Untouchables
                     -> Cts                -- Precondition: all Wanteds or Derived!
                     -> (Cts, FunEqBinds)  -- Postcondition: returns the unsolvables
getSolvableCTyFunEqs untch cts
  = Bag.foldlBag dflt_funeq (emptyCts, emptyFunEqBinds) cts
  where
    dflt_funeq :: (Cts, FunEqBinds) -> Ct
               -> (Cts, FunEqBinds)
    dflt_funeq (cts_in, feb@(tv_subst, _))
               (CFunEqCan { cc_ev = fl
                          , cc_fun = tc
                          , cc_tyargs = xis
                          , cc_rhs = xi })
      | Just tv <- tcGetTyVar_maybe xi      -- RHS is a type variable

      , isTouchableMetaTyVar untch tv
           -- And it's a *touchable* unification variable

      , typeKind xi `tcIsSubKind` tyVarKind tv
         -- Must do a small kind check since TcCanonical invariants 
         -- on family equations only impose compatibility, not subkinding

      , not (tv `elemVarEnv` tv_subst)
           -- Check not in extra_binds
           -- See Note [Solving Family Equations], Point 1

      , not (tv `elemVarSet` niSubstTvSet tv_subst (tyVarsOfTypes xis))
           -- Occurs check: see Note [Solving Family Equations], Point 2
      = ASSERT ( not (isGiven fl) )
        (cts_in, extendFunEqBinds feb fl tv (mkTyConApp tc xis))

    dflt_funeq (cts_in, fun_eq_binds) ct
      = (cts_in `extendCts` ct, fun_eq_binds)
\end{code}

Note [Solving Family Equations] 
~~~~~~~~~~~~~~~~~~~~~~~~~~~~~~~~~~ 
After we are done with simplification we may be left with constraints of the form:
     [Wanted] F xis ~ beta 
If 'beta' is a touchable unification variable not already bound in the TyBinds 
then we'd like to create a binding for it, effectively "defaulting" it to be 'F xis'.

When is it ok to do so? 
    1) 'beta' must not already be defaulted to something. Example: 

           [Wanted] F Int  ~ beta   <~ Will default [beta := F Int]
           [Wanted] F Char ~ beta   <~ Already defaulted, can't default again. We 
                                       have to report this as unsolved.

    2) However, we must still do an occurs check when defaulting (F xis ~ beta), to 
       set [beta := F xis] only if beta is not among the free variables of xis.

    3) Notice that 'beta' can't be bound in ty binds already because we rewrite RHS 
       of type family equations. See Inert Set invariants in TcInteract. 


*********************************************************************************
*                                                                               * 
*                          Defaulting and disamgiguation                        *
*                                                                               *
*********************************************************************************
\begin{code}
applyDefaultingRules :: Cts      -- Wanteds or Deriveds
                     -> TcS Cts  -- Derived equalities 
-- Return some extra derived equalities, which express the
-- type-class default choice. 
applyDefaultingRules wanteds
  | isEmptyBag wanteds 
  = return emptyBag
  | otherwise
  = do { traceTcS "applyDefaultingRules { " $ 
                  text "wanteds =" <+> ppr wanteds
                  
       ; info@(default_tys, _) <- getDefaultInfo
       ; let groups = findDefaultableGroups info wanteds
       ; traceTcS "findDefaultableGroups" $ vcat [ text "groups=" <+> ppr groups
                                                 , text "info=" <+> ppr info ]
       ; deflt_cts <- mapM (disambigGroup default_tys) groups

       ; traceTcS "applyDefaultingRules }" $ 
                  vcat [ text "Type defaults =" <+> ppr deflt_cts]

       ; return (unionManyBags deflt_cts) }
\end{code}

Note [tryTcS in defaulting]
~~~~~~~~~~~~~~~~~~~~~~~~~~~
defaultTyVar and disambigGroup create new evidence variables for
default equations, and hence update the EvVar cache. However, after
applyDefaultingRules we will try to solve these default equations
using solveInteractCts, which will consult the cache and solve those
EvVars from themselves! That's wrong.

To avoid this problem we guard defaulting under a @tryTcS@ which leaves
the original cache unmodified.

There is a second reason for @tryTcS@ in defaulting: disambGroup does
some constraint solving to determine if a default equation is
``useful'' in solving some wanted constraints, but we want to
discharge all evidence and unifications that may have happened during
this constraint solving.

Finally, @tryTcS@ importantly does not inherit the original cache from
the higher level but makes up a new cache, the reason is that disambigGroup
will call solveInteractCts so the new derived and the wanteds must not be 
in the cache!


\begin{code}
applyTyVarDefaulting :: WantedConstraints -> TcM Cts
applyTyVarDefaulting wc 
  = do { tv_cts <- mapM defaultTyVar $ 
                   varSetElems (tyVarsOfWC wc)
       ; return (unionManyBags tv_cts) }

defaultTyVar :: TcTyVar -> TcM Cts
-- Precondition: a touchable meta-variable
defaultTyVar the_tv
  | not (k `eqKind` default_k)
  = do { tv' <- TcMType.cloneMetaTyVar the_tv
       ; let rhs_ty = mkTyVarTy (setTyVarKind tv' default_k)
             loc = CtLoc DefaultOrigin (getSrcSpan the_tv) [] -- Yuk
             derived_pred = mkTcEqPred (mkTyVarTy the_tv) rhs_ty
             -- Why not directly derived_pred = mkTcEqPred k default_k? 
             -- See Note [DefaultTyVar]
             derived_cts = mkNonCanonical $
                           CtDerived { ctev_wloc = loc
                                     , ctev_pred = derived_pred } 
       
       ; return (unitBag derived_cts) }

  | otherwise = return emptyBag	 -- The common case
  where
    k = tyVarKind the_tv
    default_k = defaultKind k
\end{code}

Note [DefaultTyVar]
~~~~~~~~~~~~~~~~~~~
defaultTyVar is used on any un-instantiated meta type variables to
default the kind of OpenKind and ArgKind etc to *.  This is important 
to ensure that instance declarations match.  For example consider

     instance Show (a->b)
     foo x = show (\_ -> True)

Then we'll get a constraint (Show (p ->q)) where p has kind ArgKind,
and that won't match the typeKind (*) in the instance decl.  See tests
tc217 and tc175.

We look only at touchable type variables. No further constraints
are going to affect these type variables, so it's time to do it by
hand.  However we aren't ready to default them fully to () or
whatever, because the type-class defaulting rules have yet to run.

An important point is that if the type variable tv has kind k and the
default is default_k we do not simply generate [D] (k ~ default_k) because:

   (1) k may be ArgKind and default_k may be * so we will fail

   (2) We need to rewrite all occurrences of the tv to be a type
       variable with the right kind and we choose to do this by rewriting 
       the type variable /itself/ by a new variable which does have the 
       right kind.

\begin{code}
findDefaultableGroups 
    :: ( [Type]
       , (Bool,Bool) )  -- (Overloaded strings, extended default rules)
    -> Cts	        -- Unsolved (wanted or derived)
    -> [[(Ct,Class,TcTyVar)]]
findDefaultableGroups (default_tys, (ovl_strings, extended_defaults)) wanteds
  | null default_tys             = []
  | otherwise = filter is_defaultable_group (equivClasses cmp_tv unaries)
  where 
    unaries     :: [(Ct, Class, TcTyVar)]  -- (C tv) constraints
    non_unaries :: [Ct]             -- and *other* constraints
    
    (unaries, non_unaries) = partitionWith find_unary (bagToList wanteds)
        -- Finds unary type-class constraints
    find_unary cc 
        | Just (cls,[ty]) <- getClassPredTys_maybe (ctPred cc)
        , Just tv <- tcGetTyVar_maybe ty
        = Left (cc, cls, tv)
    find_unary cc = Right cc  -- Non unary or non dictionary 

    bad_tvs :: TcTyVarSet  -- TyVars mentioned by non-unaries 
    bad_tvs = foldr (unionVarSet . tyVarsOfCt) emptyVarSet non_unaries 

    cmp_tv (_,_,tv1) (_,_,tv2) = tv1 `compare` tv2

    is_defaultable_group ds@((_,_,tv):_)
        = let b1 = isTyConableTyVar tv	-- Note [Avoiding spurious errors]
              b2 = not (tv `elemVarSet` bad_tvs)
              b4 = defaultable_classes [cls | (_,cls,_) <- ds]
          in (b1 && b2 && b4)
    is_defaultable_group [] = panic "defaultable_group"

    defaultable_classes clss 
        | extended_defaults = any isInteractiveClass clss
        | otherwise         = all is_std_class clss && (any is_num_class clss)

    -- In interactive mode, or with -XExtendedDefaultRules,
    -- we default Show a to Show () to avoid graututious errors on "show []"
    isInteractiveClass cls 
        = is_num_class cls || (classKey cls `elem` [showClassKey, eqClassKey, ordClassKey])

    is_num_class cls = isNumericClass cls || (ovl_strings && (cls `hasKey` isStringClassKey))
    -- is_num_class adds IsString to the standard numeric classes, 
    -- when -foverloaded-strings is enabled

    is_std_class cls = isStandardClass cls || (ovl_strings && (cls `hasKey` isStringClassKey))
    -- Similarly is_std_class

------------------------------
disambigGroup :: [Type]                  -- The default types 
              -> [(Ct, Class, TcTyVar)]  -- All classes of the form (C a)
	      	 	          	 --  sharing same type variable
              -> TcS Cts

disambigGroup []  _grp
  = return emptyBag
disambigGroup (default_ty:default_tys) group
  = do { traceTcS "disambigGroup" (ppr group $$ ppr default_ty)
       ; success <- tryTcS $ -- Why tryTcS? See Note [tryTcS in defaulting]
                    do { let derived_pred = mkTcEqPred (mkTyVarTy the_tv) default_ty
                             derived_cts = unitBag $ mkNonCanonical $
                                           CtDerived { ctev_wloc = the_loc
                                                     , ctev_pred = derived_pred }
                            
                       ; traceTcS "disambigGroup (solving) {" $
                         text "trying to solve constraints along with default equations ..."
                       ; implics_from_defaulting <- 
                                    solveInteract (derived_cts `unionBags` wanteds)
                       ; MASSERT (isEmptyBag implics_from_defaulting)
                           -- I am not certain if any implications can be generated
                           -- but I am letting this fail aggressively if this ever happens.
                                     
                       ; all_solved <- checkAllSolved
                       ; traceTcS "disambigGroup (solving) }" $
                         text "disambigGroup solved =" <+> ppr all_solved
                       ; if all_solved then
                             return (Just derived_cts) 
                         else 
                             return Nothing 
                       }
       ; case success of
           Just cts -> -- Success: record the type variable binding, and return
                    do { wrapWarnTcS $ warnDefaulting wanteds default_ty
                       ; traceTcS "disambigGroup succeeded" (ppr default_ty)
                       ; return cts }
           Nothing -> -- Failure: try with the next type
                    do { traceTcS "disambigGroup failed, will try other default types"
                                  (ppr default_ty)
                       ; disambigGroup default_tys group } }
  where
    ((the_ct,_,the_tv):_) = group
    the_fl                = cc_ev the_ct
    the_loc               = ctev_wloc the_fl
    wanteds               = listToBag (map fstOf3 group)
\end{code}

Note [Avoiding spurious errors]
~~~~~~~~~~~~~~~~~~~~~~~~~~~~~~~
When doing the unification for defaulting, we check for skolem
type variables, and simply don't default them.  For example:
   f = (*)	-- Monomorphic
   g :: Num a => a -> a
   g x = f x x
Here, we get a complaint when checking the type signature for g,
that g isn't polymorphic enough; but then we get another one when
dealing with the (Num a) context arising from f's definition;
we try to unify a with Int (to default it), but find that it's
already been unified with the rigid variable from g's type sig



*********************************************************************************
*                                                                               * 
*                   Utility functions
*                                                                               *
*********************************************************************************

\begin{code}
newFlatWanteds :: CtOrigin -> ThetaType -> TcM [Ct]
newFlatWanteds orig theta
  = do { loc <- getCtLoc orig
       ; mapM (inst_to_wanted loc) theta }
  where 
    inst_to_wanted loc pty 
          = do { v <- TcMType.newWantedEvVar pty 
               ; return $ mkNonCanonical $
                 CtWanted { ctev_evar = v
                          , ctev_wloc = loc
                          , ctev_pred = pty } }
\end{code}<|MERGE_RESOLUTION|>--- conflicted
+++ resolved
@@ -393,13 +393,8 @@
 
               -- Step 6) Final candidates for quantification                
        ; let final_quant_candidates :: [PredType]
-<<<<<<< HEAD
-             final_quant_candidates = map ctPred $ filter (not.isCHoleCan) $ bagToList $
-                                      keepWanted (wc_flat quant_candidates_transformed)
-=======
              final_quant_candidates = map ctPred $ bagToList $
                                       wc_flat quant_candidates_transformed
->>>>>>> fe6ddf00
              -- NB: Already the fixpoint of any unifications that may have happened
                   
        ; gbl_tvs        <- tcGetGlobalTyVars -- TODO: can we just use untch instead of gbl_tvs?
