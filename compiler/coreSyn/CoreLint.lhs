--- conflicted
+++ resolved
@@ -673,14 +673,11 @@
 lintType (ForAllTy tv ty)
   = do { lintTyBndrKind tv
        ; addInScopeVar tv (lintType ty) }
-\end{code}
-
-<<<<<<< HEAD
+
 lintType ty@(LitTy l) = lintTyLit l >> return (typeKind ty)
 
-----------------
-lint_ty_app :: Type -> Kind -> [OutType] -> LintM Kind
-=======
+\end{code}
+
 
 \begin{code}
 lintKind :: OutKind -> LintM ()
@@ -708,7 +705,6 @@
              , what <+> ptext (sLit "kind:") <+> ppr k ]
 
 lint_ty_app :: Type -> LintedKind -> [(LintedType,LintedKind)] -> LintM LintedKind
->>>>>>> 93299cce
 lint_ty_app ty k tys 
   = lint_app (ptext (sLit "type") <+> quotes (ppr ty)) k tys
 
@@ -718,7 +714,6 @@
   = lint_app (ptext (sLit "coercion") <+> quotes (ppr ty)) k tys
 
 ----------------
-<<<<<<< HEAD
 lintTyLit :: TyLit -> LintM ()
 lintTyLit (NumTyLit n)
   | n >= 0    = return ()
@@ -726,13 +721,8 @@
     where msg = ptext (sLit "Negative type literal:") <+> integer n
 lintTyLit (StrTyLit _) = return ()
 
-----------------
-lint_kind_app :: SDoc -> Kind -> [OutType] -> LintM Kind
--- (lint_kind_app d fun_kind arg_tys)
-=======
 lint_app :: SDoc -> LintedKind -> [(LintedType,LintedKind)] -> LintM Kind
 -- (lint_app d fun_kind arg_tys)
->>>>>>> 93299cce
 --    We have an application (f arg_ty1 .. arg_tyn),
 --    where f :: fun_kind
 -- Takes care of linting the OutTypes
