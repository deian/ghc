%
% (c) The University of Glasgow 2006
% (c) The GRASP/AQUA Project, Glasgow University, 1992-1998
%
\section[Name]{@Name@: to transmit name info from renamer to typechecker}

\begin{code}
-- |
-- #name_types#
-- GHC uses several kinds of name internally:
--
-- * 'OccName.OccName': see "OccName#name_types"
--
-- * 'RdrName.RdrName': see "RdrName#name_types"
--
-- *  'Name.Name' is the type of names that have had their scoping and binding resolved. They
--   have an 'OccName.OccName' but also a 'Unique.Unique' that disambiguates Names that have
--   the same 'OccName.OccName' and indeed is used for all 'Name.Name' comparison. Names
--   also contain information about where they originated from, see "Name#name_sorts"
--
-- * 'Id.Id': see "Id#name_types"
--
-- * 'Var.Var': see "Var#name_types"
--
-- #name_sorts#
-- Names are one of:
--
--  * External, if they name things declared in other modules. Some external
--    Names are wired in, i.e. they name primitives defined in the compiler itself
--
--  * Internal, if they name things in the module being compiled. Some internal
--    Names are system names, if they are names manufactured by the compiler

module Name (
	-- * The main types
	Name,					-- Abstract
	BuiltInSyntax(..),

	-- ** Creating 'Name's
	mkSystemName, mkSystemNameAt,
        mkInternalName, mkDerivedInternalName, 
	mkSystemVarName, mkSysTvName, 
	mkFCallName,
        mkTickBoxOpName,
	mkExternalName, mkWiredInName,

	-- ** Manipulating and deconstructing 'Name's
	nameUnique, setNameUnique,
	nameOccName, nameModule, nameModule_maybe,
	tidyNameOcc, 
	hashName, localiseName,
  mkLocalisedOccName,

	nameSrcLoc, nameSrcSpan, pprNameDefnLoc, pprDefinedAt,

	-- ** Predicates on 'Name's
	isSystemName, isInternalName, isExternalName,
	isTyVarName, isTyConName, isDataConName, 
	isValName, isVarName,
	isWiredInName, isBuiltInSyntax,
	wiredInNameTyThing_maybe, 
	nameIsLocalOrFrom, stableNameCmp,

	-- * Class 'NamedThing' and overloaded friends
	NamedThing(..),
	getSrcLoc, getSrcSpan, getOccString,

 	pprInfixName, pprPrefixName, pprModulePrefix,

	-- Re-export the OccName stuff
	module OccName
    ) where

#include "Typeable.h"

import {-# SOURCE #-} TypeRep( TyThing )

import OccName
import Module
import SrcLoc
import Unique
import Util
import Maybes
import Binary
import StaticFlags
import FastTypes
import FastString
import Outputable

import Data.Data
\end{code}

%************************************************************************
%*									*
\subsection[Name-datatype]{The @Name@ datatype, and name construction}
%*									*
%************************************************************************
 
\begin{code}
-- | A unique, unambigious name for something, containing information about where
-- that thing originated.
data Name = Name {
		n_sort :: NameSort,	-- What sort of name it is
		n_occ  :: !OccName,	-- Its occurrence name
		n_uniq :: FastInt,      -- UNPACK doesn't work, recursive type
--(note later when changing Int# -> FastInt: is that still true about UNPACK?)
		n_loc  :: !SrcSpan	-- Definition site
	    }
    deriving Typeable

-- NOTE: we make the n_loc field strict to eliminate some potential
-- (and real!) space leaks, due to the fact that we don't look at
-- the SrcLoc in a Name all that often.

data NameSort
  = External Module
 
  | WiredIn Module TyThing BuiltInSyntax
	-- A variant of External, for wired-in things

  | Internal		-- A user-defined Id or TyVar
			-- defined in the module being compiled

  | System		-- A system-defined Id or TyVar.  Typically the
			-- OccName is very uninformative (like 's')

-- | BuiltInSyntax is for things like @(:)@, @[]@ and tuples, 
-- which have special syntactic forms.  They aren't in scope
-- as such.
data BuiltInSyntax = BuiltInSyntax | UserSyntax
\end{code}

Notes about the NameSorts:

1.  Initially, top-level Ids (including locally-defined ones) get External names, 
    and all other local Ids get Internal names

2.  Things with a External name are given C static labels, so they finally
    appear in the .o file's symbol table.  They appear in the symbol table
    in the form M.n.  If originally-local things have this property they
    must be made @External@ first.

3.  In the tidy-core phase, a External that is not visible to an importer
    is changed to Internal, and a Internal that is visible is changed to External

4.  A System Name differs in the following ways:
	a) has unique attached when printing dumps
	b) unifier eliminates sys tyvars in favour of user provs where possible

    Before anything gets printed in interface files or output code, it's
    fed through a 'tidy' processor, which zaps the OccNames to have
    unique names; and converts all sys-locals to user locals
    If any desugarer sys-locals have survived that far, they get changed to
    "ds1", "ds2", etc.

Built-in syntax => It's a syntactic form, not "in scope" (e.g. [])

Wired-in thing  => The thing (Id, TyCon) is fully known to the compiler, 
		   not read from an interface file. 
		   E.g. Bool, True, Int, Float, and many others

All built-in syntax is for wired-in things.

\begin{code}
nameUnique		:: Name -> Unique
nameOccName		:: Name -> OccName 
nameModule		:: Name -> Module
nameSrcLoc		:: Name -> SrcLoc
nameSrcSpan		:: Name -> SrcSpan

nameUnique  name = mkUniqueGrimily (iBox (n_uniq name))
nameOccName name = n_occ  name
nameSrcLoc  name = srcSpanStart (n_loc name)
nameSrcSpan name = n_loc  name
\end{code}

%************************************************************************
%*									*
\subsection{Predicates on names}
%*									*
%************************************************************************

\begin{code}
nameIsLocalOrFrom :: Module -> Name -> Bool
isInternalName	  :: Name -> Bool
isExternalName	  :: Name -> Bool
isSystemName	  :: Name -> Bool
isWiredInName	  :: Name -> Bool

isWiredInName (Name {n_sort = WiredIn _ _ _}) = True
isWiredInName _                               = False

wiredInNameTyThing_maybe :: Name -> Maybe TyThing
wiredInNameTyThing_maybe (Name {n_sort = WiredIn _ thing _}) = Just thing
wiredInNameTyThing_maybe _                                   = Nothing

isBuiltInSyntax :: Name -> Bool
isBuiltInSyntax (Name {n_sort = WiredIn _ _ BuiltInSyntax}) = True
isBuiltInSyntax _                                           = False

isExternalName (Name {n_sort = External _})    = True
isExternalName (Name {n_sort = WiredIn _ _ _}) = True
isExternalName _                               = False

isInternalName name = not (isExternalName name)

nameModule name = nameModule_maybe name `orElse` pprPanic "nameModule" (ppr name)
nameModule_maybe :: Name -> Maybe Module
nameModule_maybe (Name { n_sort = External mod})    = Just mod
nameModule_maybe (Name { n_sort = WiredIn mod _ _}) = Just mod
nameModule_maybe _                                  = Nothing

nameIsLocalOrFrom from name
  | isExternalName name = from == nameModule name
  | otherwise		= True

isTyVarName :: Name -> Bool
isTyVarName name = isTvOcc (nameOccName name)

isTyConName :: Name -> Bool
isTyConName name = isTcOcc (nameOccName name)

isDataConName :: Name -> Bool
isDataConName name = isDataOcc (nameOccName name)

isValName :: Name -> Bool
isValName name = isValOcc (nameOccName name)

isVarName :: Name -> Bool
isVarName = isVarOcc . nameOccName

isSystemName (Name {n_sort = System}) = True
isSystemName _                        = False
\end{code}


%************************************************************************
%*									*
\subsection{Making names}
%*									*
%************************************************************************

\begin{code}
-- | Create a name which is (for now at least) local to the current module and hence
-- does not need a 'Module' to disambiguate it from other 'Name's
mkInternalName :: Unique -> OccName -> SrcSpan -> Name
mkInternalName uniq occ loc = Name { n_uniq = getKeyFastInt uniq
                                   , n_sort = Internal
                                   , n_occ = occ
                                   , n_loc = loc }
	-- NB: You might worry that after lots of huffing and
	-- puffing we might end up with two local names with distinct
	-- uniques, but the same OccName.  Indeed we can, but that's ok
	--	* the insides of the compiler don't care: they use the Unique
	--	* when printing for -ddump-xxx you can switch on -dppr-debug to get the
	--	  uniques if you get confused
	--	* for interface files we tidyCore first, which puts the uniques
	--	  into the print name (see setNameVisibility below)

mkDerivedInternalName :: (OccName -> OccName) -> Unique -> Name -> Name
mkDerivedInternalName derive_occ uniq (Name { n_occ = occ, n_loc = loc })
  = Name { n_uniq = getKeyFastInt uniq, n_sort = Internal
         , n_occ = derive_occ occ, n_loc = loc }

-- | Create a name which definitely originates in the given module
mkExternalName :: Unique -> Module -> OccName -> SrcSpan -> Name
mkExternalName uniq mod occ loc 
  = Name { n_uniq = getKeyFastInt uniq, n_sort = External mod,
           n_occ = occ, n_loc = loc }

-- | Create a name which is actually defined by the compiler itself
mkWiredInName :: Module -> OccName -> Unique -> TyThing -> BuiltInSyntax -> Name
mkWiredInName mod occ uniq thing built_in
  = Name { n_uniq = getKeyFastInt uniq,
	   n_sort = WiredIn mod thing built_in,
	   n_occ = occ, n_loc = wiredInSrcSpan }

-- | Create a name brought into being by the compiler
mkSystemName :: Unique -> OccName -> Name
mkSystemName uniq occ = mkSystemNameAt uniq occ noSrcSpan

mkSystemNameAt :: Unique -> OccName -> SrcSpan -> Name
mkSystemNameAt uniq occ loc = Name { n_uniq = getKeyFastInt uniq, n_sort = System 
			           , n_occ = occ, n_loc = loc }

mkSystemVarName :: Unique -> FastString -> Name
mkSystemVarName uniq fs = mkSystemName uniq (mkVarOccFS fs)

mkSysTvName :: Unique -> FastString -> Name
mkSysTvName uniq fs = mkSystemName uniq (mkOccNameFS tvName fs)

-- | Make a name for a foreign call
mkFCallName :: Unique -> String -> Name
	-- The encoded string completely describes the ccall
mkFCallName uniq str =  Name { n_uniq = getKeyFastInt uniq, n_sort = Internal, 
			       n_occ = mkVarOcc str, n_loc = noSrcSpan }


mkTickBoxOpName :: Unique -> String -> Name
mkTickBoxOpName uniq str 
   = Name { n_uniq = getKeyFastInt uniq, n_sort = Internal, 
	    n_occ = mkVarOcc str, n_loc = noSrcSpan }
\end{code}

\begin{code}
-- When we renumber/rename things, we need to be
-- able to change a Name's Unique to match the cached
-- one in the thing it's the name of.  If you know what I mean.
setNameUnique :: Name -> Unique -> Name
setNameUnique name uniq = name {n_uniq = getKeyFastInt uniq}

tidyNameOcc :: Name -> OccName -> Name
-- We set the OccName of a Name when tidying
-- In doing so, we change System --> Internal, so that when we print
-- it we don't get the unique by default.  It's tidy now!
tidyNameOcc name@(Name { n_sort = System }) occ = name { n_occ = occ, n_sort = Internal}
tidyNameOcc name 			    occ = name { n_occ = occ }

-- | Make the 'Name' into an internal name, regardless of what it was to begin with
localiseName :: Name -> Name
localiseName n = n { n_sort = Internal }
\end{code}

\begin{code}
-- |Create a localised variant of a name.  
--
-- If the name is external, encode the original's module name to disambiguate.
--
mkLocalisedOccName :: Module -> (Maybe String -> OccName -> OccName) -> Name -> OccName
mkLocalisedOccName this_mod mk_occ name = mk_occ origin (nameOccName name)
  where
    origin 
      | nameIsLocalOrFrom this_mod name = Nothing
      | otherwise                       = Just (moduleNameColons . moduleName . nameModule $ name)
\end{code}

%************************************************************************
%*									*
\subsection{Hashing and comparison}
%*									*
%************************************************************************

\begin{code}
hashName :: Name -> Int		-- ToDo: should really be Word
hashName name = getKey (nameUnique name) + 1
	-- The +1 avoids keys with lots of zeros in the ls bits, which 
	-- interacts badly with the cheap and cheerful multiplication in
	-- hashExpr

cmpName :: Name -> Name -> Ordering
cmpName n1 n2 = iBox (n_uniq n1) `compare` iBox (n_uniq n2)

stableNameCmp :: Name -> Name -> Ordering
-- Compare lexicographically
stableNameCmp (Name { n_sort = s1, n_occ = occ1 })
	      (Name { n_sort = s2, n_occ = occ2 })
  = (s1 `sort_cmp` s2) `thenCmp` (occ1 `compare` occ2)
    -- The ordinary compare on OccNames is lexicogrpahic
  where
    -- Later constructors are bigger
    sort_cmp (External m1) (External m2)       = m1 `stableModuleCmp` m2
    sort_cmp (External {}) _                   = LT
    sort_cmp (WiredIn {}) (External {})        = GT
    sort_cmp (WiredIn m1 _ _) (WiredIn m2 _ _) = m1 `stableModuleCmp` m2
    sort_cmp (WiredIn {})     _                = LT
    sort_cmp Internal         (External {})    = GT
    sort_cmp Internal         (WiredIn {})     = GT
    sort_cmp Internal         Internal         = EQ
    sort_cmp Internal         System           = LT
    sort_cmp System           System           = EQ
    sort_cmp System           _                = GT
\end{code}

%************************************************************************
%*									*
\subsection[Name-instances]{Instance declarations}
%*									*
%************************************************************************

\begin{code}
instance Eq Name where
    a == b = case (a `compare` b) of { EQ -> True;  _ -> False }
    a /= b = case (a `compare` b) of { EQ -> False; _ -> True }

instance Ord Name where
    a <= b = case (a `compare` b) of { LT -> True;  EQ -> True;  GT -> False }
    a <	 b = case (a `compare` b) of { LT -> True;  EQ -> False; GT -> False }
    a >= b = case (a `compare` b) of { LT -> False; EQ -> True;  GT -> True  }
    a >	 b = case (a `compare` b) of { LT -> False; EQ -> False; GT -> True  }
    compare a b = cmpName a b

instance Uniquable Name where
    getUnique = nameUnique

instance NamedThing Name where
    getName n = n

instance Data Name where
  -- don't traverse?
  toConstr _   = abstractConstr "Name"
  gunfold _ _  = error "gunfold"
  dataTypeOf _ = mkNoRepType "Name"
\end{code}

%************************************************************************
%*									*
\subsection{Binary}
%*									*
%************************************************************************

\begin{code}
instance Binary Name where
   put_ bh name =
      case getUserData bh of 
        UserData{ ud_put_name = put_name } -> put_name bh name

   get bh =
      case getUserData bh of
        UserData { ud_get_name = get_name } -> get_name bh
\end{code}

%************************************************************************
%*									*
\subsection{Pretty printing}
%*									*
%************************************************************************

\begin{code}
instance Outputable Name where
    ppr name = pprName name

instance OutputableBndr Name where
    pprBndr _ name = pprName name

pprName :: Name -> SDoc
pprName n@(Name {n_sort = sort, n_uniq = u, n_occ = occ})
  = getPprStyle $ \ sty ->
    case sort of
      WiredIn mod _ builtin   -> pprExternal sty uniq mod occ n True  builtin
      External mod            -> pprExternal sty uniq mod occ n False UserSyntax
      System   		      -> pprSystem sty uniq occ
      Internal    	      -> pprInternal sty uniq occ
  where uniq = mkUniqueGrimily (iBox u)

pprExternal :: PprStyle -> Unique -> Module -> OccName -> Name -> Bool -> BuiltInSyntax -> SDoc
pprExternal sty uniq mod occ name is_wired is_builtin
  | codeStyle sty = ppr mod <> char '_' <> ppr_z_occ_name occ
	-- In code style, always qualify
	-- ToDo: maybe we could print all wired-in things unqualified
	-- 	 in code style, to reduce symbol table bloat?
<<<<<<< HEAD
  | debugStyle sty = ppr mod <> dot <> ppr_occ_name occ
		     <> (ppUnless opt_SuppressAll $
                         braces (hsep [if is_wired then ptext (sLit "(w)") else empty,
=======
  | debugStyle sty = pp_mod <> ppr_occ_name occ
		     <> braces (hsep [if is_wired then ptext (sLit "(w)") else empty,
>>>>>>> 6dfd9016
				      pprNameSpaceBrief (occNameSpace occ), 
		 		      pprUnique uniq]))
  | BuiltInSyntax <- is_builtin = ppr_occ_name occ  -- Never qualify builtin syntax
  | otherwise                   = pprModulePrefix sty mod name <> ppr_occ_name occ
  where
    pp_mod | opt_SuppressModulePrefixes = empty
           | otherwise                  = ppr mod <> dot 

pprInternal :: PprStyle -> Unique -> OccName -> SDoc
pprInternal sty uniq occ
  | codeStyle sty  = pprUnique uniq
  | debugStyle sty = ppr_occ_name occ
                     <> ppr_underscore_unique uniq
		     <> ppr_name_space occ
  | dumpStyle sty  = ppr_occ_name occ <> ppr_underscore_unique uniq
			-- For debug dumps, we're not necessarily dumping
			-- tidied code, so we need to print the uniques.
  | otherwise      = ppr_occ_name occ	-- User style

-- Like Internal, except that we only omit the unique in Iface style
pprSystem :: PprStyle -> Unique -> OccName -> SDoc
pprSystem sty uniq occ
  | codeStyle sty  = pprUnique uniq
  | debugStyle sty = ppr_occ_name occ 
                     <> ppr_underscore_unique uniq
		     <> ppr_name_space occ
  | otherwise	   = ppr_occ_name occ <> ppr_underscore_unique uniq
				-- If the tidy phase hasn't run, the OccName
				-- is unlikely to be informative (like 's'),
				-- so print the unique


pprModulePrefix :: PprStyle -> Module -> Name -> SDoc
-- Print the "M." part of a name, based on whether it's in scope or not
-- See Note [Printing original names] in HscTypes
pprModulePrefix sty mod name
  | opt_SuppressModulePrefixes = empty
  
  | otherwise
  = case qualName sty name of              -- See Outputable.QualifyName:
      NameQual modname -> ppr modname <> dot       -- Name is in scope       
      NameNotInScope1  -> ppr mod <> dot           -- Not in scope
      NameNotInScope2  -> ppr (modulePackageId mod) <> colon     -- Module not in
                          <> ppr (moduleName mod) <> dot         -- scope eithber
      _otherwise       -> empty

ppr_name_space :: OccName -> SDoc
ppr_name_space occ
  | opt_SuppressAll = empty
  | otherwise       = braces (pprNameSpaceBrief (occNameSpace occ))

ppr_underscore_unique :: Unique -> SDoc
-- Print an underscore separating the name from its unique
-- But suppress it if we aren't printing the uniques anyway
ppr_underscore_unique uniq
  | opt_SuppressUniques = empty
  | otherwise		= char '_' <> pprUnique uniq

ppr_occ_name :: OccName -> SDoc
ppr_occ_name occ = ftext (occNameFS occ)
	-- Don't use pprOccName; instead, just print the string of the OccName; 
	-- we print the namespace in the debug stuff above

-- In code style, we Z-encode the strings.  The results of Z-encoding each FastString are
-- cached behind the scenes in the FastString implementation.
ppr_z_occ_name :: OccName -> SDoc
ppr_z_occ_name occ = ftext (zEncodeFS (occNameFS occ))

-- Prints (if mod information is available) "Defined at <loc>" or 
--  "Defined in <mod>" information for a Name.
pprDefinedAt :: Name -> SDoc
pprDefinedAt name = ptext (sLit "Defined") <+> pprNameDefnLoc name

pprNameDefnLoc :: Name -> SDoc
-- Prints "at <loc>" or 
--     or "in <mod>" depending on what info is available
pprNameDefnLoc name 
  = case nameSrcLoc name of
         -- nameSrcLoc rather than nameSrcSpan
	 -- It seems less cluttered to show a location
	 -- rather than a span for the definition point
       RealSrcLoc s -> ptext (sLit "at") <+> ppr s
       UnhelpfulLoc s
         | isInternalName name || isSystemName name
         -> ptext (sLit "at") <+> ftext s
         | otherwise 
         -> ptext (sLit "in") <+> quotes (ppr (nameModule name))
\end{code}

%************************************************************************
%*									*
\subsection{Overloaded functions related to Names}
%*									*
%************************************************************************

\begin{code}
-- | A class allowing convenient access to the 'Name' of various datatypes
class NamedThing a where
    getOccName :: a -> OccName
    getName    :: a -> Name

    getOccName n = nameOccName (getName n)	-- Default method
\end{code}

\begin{code}
getSrcLoc	    :: NamedThing a => a -> SrcLoc
getSrcSpan	    :: NamedThing a => a -> SrcSpan
getOccString	    :: NamedThing a => a -> String

getSrcLoc	    = nameSrcLoc	   . getName
getSrcSpan	    = nameSrcSpan	   . getName
getOccString 	    = occNameString	   . getOccName

pprInfixName, pprPrefixName :: (Outputable a, NamedThing a) => a -> SDoc
-- See Outputable.pprPrefixVar, pprInfixVar; 
-- add parens or back-quotes as appropriate
pprInfixName  n = pprInfixVar  (isSymOcc (getOccName n)) (ppr n)
pprPrefixName n = pprPrefixVar (isSymOcc (getOccName n)) (ppr n)
\end{code}
<|MERGE_RESOLUTION|>--- conflicted
+++ resolved
@@ -448,14 +448,9 @@
 	-- In code style, always qualify
 	-- ToDo: maybe we could print all wired-in things unqualified
 	-- 	 in code style, to reduce symbol table bloat?
-<<<<<<< HEAD
   | debugStyle sty = ppr mod <> dot <> ppr_occ_name occ
 		     <> (ppUnless opt_SuppressAll $
                          braces (hsep [if is_wired then ptext (sLit "(w)") else empty,
-=======
-  | debugStyle sty = pp_mod <> ppr_occ_name occ
-		     <> braces (hsep [if is_wired then ptext (sLit "(w)") else empty,
->>>>>>> 6dfd9016
 				      pprNameSpaceBrief (occNameSpace occ), 
 		 		      pprUnique uniq]))
   | BuiltInSyntax <- is_builtin = ppr_occ_name occ  -- Never qualify builtin syntax
