{-# OPTIONS -cpp -fglasgow-exts #-}
{-# OPTIONS -w #-}
-- The above warning supression flag is a temporary kludge.
-- While working on this module you are encouraged to remove it and fix
-- any warnings in the module. See
--     http://hackage.haskell.org/trac/ghc/wiki/Commentary/CodingStyle#Warnings
-- for details
module Main(main) where

#include "../../includes/ghcconfig.h"
#include "../../includes/stg/MachRegs.h"
#include "../../includes/rts/Constants.h"

-- Needed for TAG_BITS
#include "../../includes/MachDeps.h"

import Text.PrettyPrint
import Data.Word
import Data.Bits
import Data.List        ( intersperse )
import System.Exit
import System.Environment
import System.IO

-- -----------------------------------------------------------------------------
-- Argument kinds (rougly equivalent to PrimRep)

data ArgRep 
<<<<<<< HEAD
  = N		-- non-ptr
  | P		-- ptr
  | V		-- void
  | F		-- float
  | D		-- double
  | L		-- long (64-bit)
  | X Int	-- vectors (n-bytes)
=======
  = N           -- non-ptr
  | P           -- ptr
  | V           -- void
  | F           -- float
  | D           -- double
  | L           -- long (64-bit)
>>>>>>> 270b7ce5

-- size of a value in *words*
argSize :: ArgRep -> Int
argSize N     = 1
argSize P     = 1
argSize V     = 0
argSize F     = 1
argSize D     = (SIZEOF_DOUBLE `quot` SIZEOF_VOID_P :: Int)
argSize L     = (8 `quot` SIZEOF_VOID_P :: Int)
argSize (X n) = (n `quot` SIZEOF_VOID_P :: Int)

showArg :: ArgRep -> String
showArg N     = "n"
showArg P     = "p"
showArg V     = "v"
showArg F     = "f"
showArg D     = "d"
showArg L     = "l"
showArg (X n) = "x" ++ show n

-- is a value a pointer?
isPtr :: ArgRep -> Bool
isPtr P = True
isPtr _ = False

-- -----------------------------------------------------------------------------
-- Registers

data RegStatus = Registerised | Unregisterised

type Reg = String

availableRegs :: RegStatus -> ([Reg],[Reg],[Reg],[Reg])
availableRegs Unregisterised = ([],[],[],[])
availableRegs Registerised =
  ( vanillaRegs MAX_REAL_VANILLA_REG,
    floatRegs   MAX_REAL_FLOAT_REG,
    doubleRegs  MAX_REAL_DOUBLE_REG,
    longRegs    MAX_REAL_LONG_REG
  )

vanillaRegs, floatRegs, doubleRegs, longRegs :: Int -> [Reg]
vanillaRegs n = [ "R" ++ show m | m <- [2..n] ]  -- never use R1
floatRegs   n = [ "F" ++ show m | m <- [1..n] ]
doubleRegs  n = [ "D" ++ show m | m <- [1..n] ]
longRegs    n = [ "L" ++ show m | m <- [1..n] ]

-- -----------------------------------------------------------------------------
-- Loading/saving register arguments to the stack

loadRegArgs :: RegStatus -> Int -> [ArgRep] -> (Doc,Int)
loadRegArgs regstatus sp args 
 = (loadRegOffs reg_locs, sp')
 where (reg_locs, _, sp') = assignRegs regstatus sp args

loadRegOffs :: [(Reg,Int)] -> Doc
loadRegOffs = vcat . map (uncurry assign_stk_to_reg)

saveRegOffs :: [(Reg,Int)] -> Doc
saveRegOffs = vcat . map (uncurry assign_reg_to_stk)

-- a bit like assignRegs in CgRetConv.lhs
assignRegs
        :: RegStatus            -- are we registerised?
        -> Int                  -- Sp of first arg
        -> [ArgRep]             -- args
        -> ([(Reg,Int)],        -- regs and offsets to load
            [ArgRep],           -- left-over args
            Int)                -- Sp of left-over args
assignRegs regstatus sp args = assign sp args (availableRegs regstatus) []

assign sp [] regs doc = (doc, [], sp)
assign sp (V : args) regs doc = assign sp args regs doc
assign sp (arg : args) regs doc
 = case findAvailableReg arg regs of
    Just (reg, regs') -> assign (sp + argSize arg)  args regs' 
                            ((reg, sp) : doc)
    Nothing -> (doc, (arg:args), sp)

findAvailableReg N (vreg:vregs, fregs, dregs, lregs) =
  Just (vreg, (vregs,fregs,dregs,lregs))
findAvailableReg P (vreg:vregs, fregs, dregs, lregs) =
  Just (vreg, (vregs,fregs,dregs,lregs))
findAvailableReg F (vregs, freg:fregs, dregs, lregs) =
  Just (freg, (vregs,fregs,dregs,lregs))
findAvailableReg D (vregs, fregs, dreg:dregs, lregs) =
  Just (dreg, (vregs,fregs,dregs,lregs))
findAvailableReg L (vregs, fregs, dregs, lreg:lregs) =
  Just (lreg, (vregs,fregs,dregs,lregs))
findAvailableReg _ _ = Nothing

assign_reg_to_stk reg sp
   = loadSpWordOff (regRep reg) sp <> text " = " <> text reg <> semi

assign_stk_to_reg reg sp
   = text reg <> text " = " <> loadSpWordOff (regRep reg) sp <> semi

regRep ('F':_) = "F_"
regRep ('D':_) = "D_"
regRep ('L':_) = "L_"
regRep _       = "W_"

loadSpWordOff :: String -> Int -> Doc
loadSpWordOff rep off = text rep <> text "[Sp+WDS(" <> int off <> text ")]"

-- make a ptr/non-ptr bitmap from a list of argument types
mkBitmap :: [ArgRep] -> Word32
mkBitmap args = foldr f 0 args
 where f arg bm | isPtr arg = bm `shiftL` 1
                | otherwise = (bm `shiftL` size) .|. ((1 `shiftL` size) - 1)
                where size = argSize arg

-- -----------------------------------------------------------------------------
-- Generating the application functions

-- A SUBTLE POINT about stg_ap functions (can't think of a better
-- place to put this comment --SDM):
--
-- The entry convention to an stg_ap_ function is as follows: all the
-- arguments are on the stack (we might revisit this at some point,
-- but it doesn't make any difference on x86), and THERE IS AN EXTRA
-- EMPTY STACK SLOT at the top of the stack.  
--
-- Why?  Because in several cases, stg_ap_* will need an extra stack
-- slot, eg. to push a return address in the THUNK case, and this is a
-- way of pushing the stack check up into the caller which is probably
-- doing one anyway.  Allocating the extra stack slot in the caller is
-- also probably free, because it will be adjusting Sp after pushing
-- the args anyway (this might not be true of register-rich machines
-- when we start passing args to stg_ap_* in regs).

mkApplyName args
  = text "stg_ap_" <> text (concatMap showArg args)

mkApplyRetName args
  = mkApplyName args <> text "_ret"

mkApplyFastName args
  = mkApplyName args <> text "_fast"

mkApplyInfoName args
  = mkApplyName args <> text "_info"

mb_tag_node arity | Just tag <- tagForArity arity = mkTagStmt tag <> semi
                  | otherwise = empty

mkTagStmt tag = text ("R1 = R1 + "++ show tag)

genMkPAP regstatus macro jump ticker disamb
        no_load_regs    -- don't load argumnet regs before jumping
        args_in_regs    -- arguments are already in regs
        is_pap args all_args_size fun_info_label
        is_fun_case
  =  smaller_arity_cases
  $$ exact_arity_case
  $$ larger_arity_case
        
  where
    n_args = length args

        -- offset of arguments on the stack at slow apply calls.
    stk_args_slow_offset = 1

    stk_args_offset
        | args_in_regs = 0
        | otherwise    = stk_args_slow_offset

-- The SMALLER ARITY cases:
--      if (arity == 1) {
--          Sp[0] = Sp[1];
--          Sp[1] = (W_)&stg_ap_1_info;
--          JMP_(GET_ENTRY(R1.cl));
    smaller_arity_cases = vcat [ smaller_arity i | i <- [1..n_args-1] ]

    smaller_arity arity
        =  text "if (arity == " <> int arity <> text ") {" $$
           nest 4 (vcat [
           --  text "TICK_SLOW_CALL_" <> text ticker <> text "_TOO_MANY();",

                -- load up regs for the call, if necessary
             load_regs,

                -- If we have more args in registers than are required
                -- for the call, then we must save some on the stack,
                -- and set up the stack for the follow-up call.
                -- If the extra arguments are on the stack, then we must
                -- instead shuffle them down to make room for the info
                -- table for the follow-on call.
             if overflow_regs
                then save_extra_regs
                else shuffle_extra_args,

                -- for a PAP, we have to arrange that the stack contains a
                -- return address in the even that stg_PAP_entry fails its
                -- heap check.  See stg_PAP_entry in Apply.hc for details.
             if is_pap 
                then text "R2 = " <> mkApplyInfoName this_call_args <> semi

                else empty, 
            if is_fun_case then mb_tag_node arity else empty,
            if overflow_regs
                then text "jump_SAVE_CCCS" <> parens (text jump) <> semi
                else text "jump " <> text jump <> semi
            ]) $$
           text "}"

        where
                -- offsets in case we need to save regs:
             (reg_locs, _, _)
                = assignRegs regstatus stk_args_offset args

                -- register assignment for *this function call*
             (reg_locs', reg_call_leftovers, reg_call_sp_stk_args) 
                = assignRegs regstatus stk_args_offset (take arity args)

             load_regs
                | no_load_regs || args_in_regs = empty
                | otherwise                    = loadRegOffs reg_locs'

             (this_call_args, rest_args) = splitAt arity args

                -- the offset of the stack args from initial Sp
             sp_stk_args
                | args_in_regs = stk_args_offset
                | no_load_regs = stk_args_offset
                | otherwise    = reg_call_sp_stk_args

                -- the stack args themselves
             this_call_stack_args
                | args_in_regs = reg_call_leftovers -- sp offsets are wrong
                | no_load_regs = this_call_args
                | otherwise    = reg_call_leftovers

             stack_args_size = sum (map argSize this_call_stack_args)
                
             overflow_regs = args_in_regs && length reg_locs > length reg_locs'

             save_extra_regs
                = -- we have extra arguments in registers to save
                  let
                   extra_reg_locs = drop (length reg_locs') (reverse reg_locs)
                   adj_reg_locs = [ (reg, off - adj + 1) | 
                                    (reg,off) <- extra_reg_locs ]
                   adj = case extra_reg_locs of
                           (reg, fst_off):_ -> fst_off
                   size = snd (last adj_reg_locs)
                   in
                   text "Sp_adj(" <> int (-size - 1) <> text ");" $$
                   saveRegOffs adj_reg_locs $$
                   loadSpWordOff "W_" 0 <> text " = " <>
                                mkApplyInfoName rest_args <> semi

             shuffle_extra_args
                = vcat [text "#ifdef PROFILING",
                        shuffle True,
                        text "#else",
                        shuffle False,
                        text "#endif"]
               where
                -- Sadly here we have to insert an stg_restore_cccs frame
                -- just underneath the stg_ap_*_info frame if we're
                -- profiling; see Note [jump_SAVE_CCCS]
                shuffle prof =
                  let offset = if prof then 2 else 0 in
                  vcat (map (shuffle_down (offset+1))
                         [sp_stk_args .. sp_stk_args+stack_args_size-1]) $$
                  (if prof
                    then
                      loadSpWordOff "W_" (sp_stk_args+stack_args_size-3)
                        <> text " = stg_restore_cccs_info;" $$
                      loadSpWordOff "W_" (sp_stk_args+stack_args_size-2)
                        <> text " = CCCS;"
                    else empty) $$
                  loadSpWordOff "W_" (sp_stk_args+stack_args_size-1)
                        <> text " = "
                        <> mkApplyInfoName rest_args <> semi $$
                  text "Sp_adj(" <> int (sp_stk_args -  1 - offset) <> text ");"

             shuffle_down j i =
                  loadSpWordOff "W_" (i-j) <> text " = " <>
                  loadSpWordOff "W_" i <> semi


-- The EXACT ARITY case
--
--      if (arity == 1) {
--          Sp++;
--          JMP_(GET_ENTRY(R1.cl));

    exact_arity_case 
        = text "if (arity == " <> int n_args <> text ") {" $$
          let
             (reg_doc, sp')
                | no_load_regs || args_in_regs = (empty, stk_args_offset)
                | otherwise    = loadRegArgs regstatus stk_args_offset args
          in
          nest 4 (vcat [
--          text "TICK_SLOW_CALL_" <> text ticker <> text "_CORRECT();",
            reg_doc,
            text "Sp_adj(" <> int sp' <> text ");",
            if is_pap 
                then text "R2 = " <> fun_info_label <> semi
                else empty,
            if is_fun_case then mb_tag_node n_args else empty,
            text "jump " <> text jump <> semi
          ])

-- The LARGER ARITY cases:
--
--      } else /* arity > 1 */ {
--          BUILD_PAP(1,0,(W_)&stg_ap_v_info);
--      }

    larger_arity_case = 
           text "} else {" $$
           let
             save_regs
                | args_in_regs = 
                        text "Sp_adj(" <> int (-sp_offset) <> text ");" $$
                        saveRegOffs  reg_locs
                | otherwise =
                        empty
           in
           nest 4 (vcat [
--              text "TICK_SLOW_CALL_" <> text ticker <> text "_TOO_FEW();",
                save_regs,
                -- Before building the PAP, tag the function closure pointer
                if is_fun_case then
                  vcat [
                     text "if (arity < " <> int tAG_BITS_MAX <> text ") {",
                     text "  R1 = R1 + arity" <> semi,
                     text "}"
                   ]
                  else empty
                ,
                text macro <> char '(' <> int n_args <> comma <> 
                                        int all_args_size <>  
                                        text "," <> fun_info_label <>
                                        text "," <> text disamb <>
                                        text ");"
           ]) $$
           char '}'
        where
          -- offsets in case we need to save regs:
          (reg_locs, leftovers, sp_offset) 
                = assignRegs regstatus stk_args_slow_offset args
                -- BUILD_PAP assumes args start at offset 1

-- Note [jump_SAVE_CCCS]

-- when profiling, if we have some extra arguments to apply that we
-- save to the stack, we must also save the current cost centre stack
-- and restore it when applying the extra arguments.  This is all
-- handled by the macro jump_SAVE_CCCS(target), defined in
-- rts/AutoApply.h.
--
-- At the jump, the stack will look like this:
--
--      ... extra args ...
--      stg_ap_pp_info
--      CCCS
--      stg_restore_cccs_info

-- --------------------------------------
-- Examine tag bits of function pointer and enter it
-- directly if needed.
-- TODO: remove the redundant case in the original code.
enterFastPath regstatus no_load_regs args_in_regs args
    | Just tag <- tagForArity (length args)
    = enterFastPathHelper tag regstatus no_load_regs args_in_regs args
enterFastPath _ _ _ _ = empty

-- Copied from Constants.lhs & CgUtils.hs, i'd rather have this imported:
-- (arity,tag)
tAG_BITS = (TAG_BITS :: Int)
tAG_BITS_MAX = ((1 `shiftL` tAG_BITS) :: Int)

tagForArity :: Int -> Maybe Int
tagForArity i | i < tAG_BITS_MAX = Just i
              | otherwise        = Nothing

enterFastPathHelper tag regstatus no_load_regs args_in_regs args =
  vcat [text "if (GETTAG(R1)==" <> int tag <> text ") {",
        reg_doc,
        text "  Sp_adj(" <> int sp' <> text ");",
        -- enter, but adjust offset with tag
        text "  jump " <> text "%GET_ENTRY(R1-" <> int tag <> text ");",
        text "}"
       ]
  -- I don't totally understand this code, I copied it from
  -- exact_arity_case
  -- TODO: refactor
    where
        -- offset of arguments on the stack at slow apply calls.
    stk_args_slow_offset = 1

    stk_args_offset
        | args_in_regs = 0
        | otherwise    = stk_args_slow_offset

    (reg_doc, sp')
        | no_load_regs || args_in_regs = (empty, stk_args_offset)
        | otherwise    = loadRegArgs regstatus stk_args_offset args

tickForArity arity
    | True
    = empty
    | Just tag <- tagForArity arity
    = vcat [
            text "W_[TOTAL_CALLS] = W_[TOTAL_CALLS] + 1;",
            text "W_[SLOW_CALLS_" <> int arity <> text "] = W_[SLOW_CALLS_" <> int arity <> text "] + 1;",
            text "if (TO_W_(StgFunInfoExtra_arity(%FUN_INFO(%INFO_PTR(UNTAG(R1))))) == " <> int arity <> text " ) {",
            text "  W_[RIGHT_ARITY_" <> int arity <> text "] = W_[RIGHT_ARITY_" <> int arity <> text "] + 1;",
            text "  if (GETTAG(R1)==" <> int tag <> text ") {",
            text "    W_[TAGGED_PTR_" <> int arity <> text "] = W_[TAGGED_PTR_" <> int arity <> text "] + 1;",
            text "  } else {",
            -- force a halt when not tagged!
--          text "    W_[0]=0;",
            text "  }",
            text "}"
          ]
tickForArity _ = text "W_[TOTAL_CALLS] = W_[TOTAL_CALLS] + 1;"

-- -----------------------------------------------------------------------------
-- generate an apply function

-- args is a list of 'p', 'n', 'f', 'd' or 'l'
formalParam :: ArgRep -> Int -> Doc
formalParam V _ = empty
formalParam arg n =
    formalParamType arg <> space <>
    text "arg" <> int n <> text ", "
formalParamType arg = argRep arg

argRep F      = text "F_"
argRep D      = text "D_"
argRep L      = text "L_"
argRep P      = text "gcptr"
argRep (X 16) = text "X16_"
argRep (X _)  = error "Bad vector length"
argRep _      = text "W_"

genApply regstatus args =
   let
    fun_ret_label  = mkApplyRetName args
    fun_info_label = mkApplyInfoName args
    all_args_size  = sum (map argSize args)
   in
    vcat [
      text "INFO_TABLE_RET(" <> mkApplyName args <> text ", " <>
        text "RET_SMALL, " <> (cat $ zipWith formalParam args [1..]) <>
        text ")\n{",
      nest 4 (vcat [
       text "W_ info;",
       text "W_ arity;",

--    if fast == 1:
--        print "static void *lbls[] ="
--        print "  { [FUN]             &&fun_lbl,"
--        print "    [FUN_1_0]         &&fun_lbl,"
--        print "    [FUN_0_1]        &&fun_lbl,"
--        print "    [FUN_2_0]        &&fun_lbl,"
--        print "    [FUN_1_1]        &&fun_lbl,"
--        print "    [FUN_0_2]        &&fun_lbl,"
--        print "    [FUN_STATIC]      &&fun_lbl,"
--        print "    [PAP]             &&pap_lbl,"
--        print "    [THUNK]           &&thunk_lbl,"
--        print "    [THUNK_1_0]              &&thunk_lbl,"
--        print "    [THUNK_0_1]              &&thunk_lbl,"
--        print "    [THUNK_2_0]              &&thunk_lbl,"
--        print "    [THUNK_1_1]              &&thunk_lbl,"
--        print "    [THUNK_0_2]              &&thunk_lbl,"
--        print "    [THUNK_STATIC]    &&thunk_lbl,"
--        print "    [THUNK_SELECTOR]  &&thunk_lbl,"
--        print "    [IND]            &&ind_lbl,"
--        print "    [IND_STATIC]      &&ind_lbl,"
--        print "    [IND_PERM]       &&ind_lbl,"
--        print "  };"
    
       tickForArity (length args),
       text "",
       text "IF_DEBUG(apply,foreign \"C\" debugBelch(\"" <> fun_ret_label <> 
          text "... \"); foreign \"C\" printClosure(R1 \"ptr\"));",

       text "IF_DEBUG(sanity,foreign \"C\" checkStackFrame(Sp+WDS(" <> int (1 + all_args_size)
        <> text ")\"ptr\"));",

--       text "IF_DEBUG(sanity,checkStackChunk(Sp+" <> int (1 + all_args_size) <>
--        text ", CurrentTSO->stack + CurrentTSO->stack_size));",
    
--       text "TICK_SLOW_CALL(" <> int (length args) <> text ");",

       let do_assert [] _ = []
           do_assert (arg:args) offset
                | isPtr arg = this : rest
                | otherwise = rest
                where this = text "ASSERT(LOOKS_LIKE_CLOSURE_PTR(Sp(" 
                                 <> int offset <> text ")));"
                      rest = do_assert args (offset + argSize arg)
       in
       vcat (do_assert args 1),

       text  "again:",

       -- if pointer is tagged enter it fast!
       enterFastPath regstatus False False args,

       -- Functions can be tagged, so we untag them!
       text  "R1 = UNTAG(R1);",
       text  "info = %INFO_PTR(R1);",

--    if fast == 1:
--        print "    goto *lbls[info->type];";
--    else:
        text "switch [INVALID_OBJECT .. N_CLOSURE_TYPES] (TO_W_(%INFO_TYPE(%STD_INFO(info)))) {",
        nest 4 (vcat [

--    if fast == 1:
--        print "    bco_lbl:"
--    else:
        text "case BCO: {",
        nest 4 (vcat [
          text "arity = TO_W_(StgBCO_arity(R1));",
          text "ASSERT(arity > 0);",
          genMkPAP regstatus "BUILD_PAP" "ENTRY_LBL(stg_BCO)" "FUN" "BCO"
                True{-stack apply-} False{-args on stack-} False{-not a PAP-}
                args all_args_size fun_info_label {- tag stmt -}False
         ]),
        text "}",

--    if fast == 1:
--        print "    fun_lbl:"
--    else:
        text "case FUN,",
        text "     FUN_1_0,",
        text "     FUN_0_1,",
        text "     FUN_2_0,",
        text "     FUN_1_1,",
        text "     FUN_0_2,",
        text "     FUN_STATIC: {",
        nest 4 (vcat [
          text "arity = TO_W_(StgFunInfoExtra_arity(%FUN_INFO(info)));",
          text "ASSERT(arity > 0);",
          genMkPAP regstatus "BUILD_PAP" "%GET_ENTRY(UNTAG(R1))" "FUN" "FUN"
                False{-reg apply-} False{-args on stack-} False{-not a PAP-}
                args all_args_size fun_info_label {- tag stmt -}True
         ]),
        text "}",

--    if fast == 1:
--        print "    pap_lbl:"
--    else:

        text "case PAP: {",
        nest 4 (vcat [
          text "arity = TO_W_(StgPAP_arity(R1));",
          text "ASSERT(arity > 0);",
          genMkPAP regstatus "NEW_PAP" "stg_PAP_apply" "PAP" "PAP"
                True{-stack apply-} False{-args on stack-} True{-is a PAP-}
                args all_args_size fun_info_label {- tag stmt -}False
         ]),
        text "}",

        text "",

--    if fast == 1:
--        print "    thunk_lbl:"
--    else:
        text "case AP,",
        text "     AP_STACK,",
        text "     BLACKHOLE,",
        text "     WHITEHOLE,",
        text "     THUNK,",
        text "     THUNK_1_0,",
        text "     THUNK_0_1,",
        text "     THUNK_2_0,",
        text "     THUNK_1_1,",
        text "     THUNK_0_2,",
        text "     THUNK_STATIC,",
        text "     THUNK_SELECTOR: {",
        nest 4 (vcat [
--          text "TICK_SLOW_CALL_UNEVALD(" <> int (length args) <> text ");",
          text "Sp(0) = " <> fun_info_label <> text ";",
          -- CAREFUL! in SMP mode, the info table may already have been
          -- overwritten by an indirection, so we must enter the original
          -- info pointer we read, don't read it again, because it might
          -- not be enterable any more.
          text "jump_SAVE_CCCS(%ENTRY_CODE(info));",
            -- see Note [jump_SAVE_CCCS]
          text ""
         ]),
        text "}",

--    if fast == 1:
--        print "    ind_lbl:"
--    else:
        text "case IND,",
        text "     IND_STATIC,",
        text "     IND_PERM: {",
        nest 4 (vcat [
          text "R1 = StgInd_indirectee(R1);",
            -- An indirection node might contain a tagged pointer
          text "goto again;"
         ]),
        text "}",
        text "",

--    if fast == 0:

       text "default: {",
       nest 4 (
         text "foreign \"C\" barf(\"" <> fun_ret_label <> text "\") never returns;"
       ),
       text "}"
        
        ]),
       text "}"
      ]),
      text "}"
    ]

-- -----------------------------------------------------------------------------
-- Making a fast unknown application, args are in regs

genApplyFast regstatus args =
   let
    fun_fast_label = mkApplyFastName args
    fun_ret_label  = text "RET_LBL" <> parens (mkApplyName args)
    fun_info_label = mkApplyInfoName args
    all_args_size  = sum (map argSize args)
   in
    vcat [
     fun_fast_label,
     char '{',
     nest 4 (vcat [     
        text "W_ info;",
        text "W_ arity;",

        tickForArity (length args),

        -- if pointer is tagged enter it fast!
        enterFastPath regstatus False True args,

        -- Functions can be tagged, so we untag them!
        text  "R1 = UNTAG(R1);",
        text  "info = %GET_STD_INFO(R1);",
        text "switch [INVALID_OBJECT .. N_CLOSURE_TYPES] (TO_W_(%INFO_TYPE(info))) {",
        nest 4 (vcat [
          text "case FUN,",
          text "     FUN_1_0,",
          text "     FUN_0_1,",
          text "     FUN_2_0,",
          text "     FUN_1_1,",
          text "     FUN_0_2,",
          text "     FUN_STATIC: {",
          nest 4 (vcat [
            text "arity = TO_W_(StgFunInfoExtra_arity(%GET_FUN_INFO(R1)));",
            text "ASSERT(arity > 0);",
            genMkPAP regstatus "BUILD_PAP" "%GET_ENTRY(UNTAG(R1))" "FUN" "FUN"
                False{-reg apply-} True{-args in regs-} False{-not a PAP-}
                args all_args_size fun_info_label {- tag stmt -}True
           ]),
          char '}',
          
          text "default: {",
          let
             (reg_locs, leftovers, sp_offset) = assignRegs regstatus 1 args
                -- leave a one-word space on the top of the stack when
                -- calling the slow version
          in
          nest 4 (vcat [
             text "Sp_adj" <> parens (int (-sp_offset)) <> semi,
             saveRegOffs reg_locs,
             text "jump" <+> fun_ret_label <> semi
          ]),
          char '}'
        ]),
        char '}'
      ]),
     char '}'
   ]

-- -----------------------------------------------------------------------------
-- Making a stack apply

-- These little functions are like slow entry points.  They provide
-- the layer between the PAP entry code and the function's fast entry
-- point: namely they load arguments off the stack into registers (if
-- available) and jump to the function's entry code.
--
-- On entry: R1 points to the function closure
--           arguments are on the stack starting at Sp
--
-- Invariant: the list of arguments never contains void.  Since we're only
-- interested in loading arguments off the stack here, we can ignore
-- void arguments.

mkStackApplyEntryLabel:: [ArgRep] -> Doc
mkStackApplyEntryLabel args = text "stg_ap_stk_" <> text (concatMap showArg args)

genStackApply :: RegStatus -> [ArgRep] -> Doc
genStackApply regstatus args = 
  let fn_entry_label = mkStackApplyEntryLabel args in
  vcat [
    fn_entry_label,
    text "{", nest 4 body, text "}"
   ]
 where
   (assign_regs, sp') = loadRegArgs regstatus 0 args
   body = vcat [assign_regs,
                text "Sp_adj" <> parens (int sp') <> semi,
                text "jump %GET_ENTRY(UNTAG(R1));"
                ]

-- -----------------------------------------------------------------------------
-- Stack save entry points.
--
-- These code fragments are used to save registers on the stack at a heap
-- check failure in the entry code for a function.  We also have to save R1
-- and the return address (stg_gc_fun_info) on the stack.  See stg_gc_fun_gen
-- in HeapStackCheck.hc for more details.

mkStackSaveEntryLabel :: [ArgRep] -> Doc
mkStackSaveEntryLabel args = text "stg_stk_save_" <> text (concatMap showArg args)

genStackSave :: RegStatus -> [ArgRep] -> Doc
genStackSave regstatus args =
  let fn_entry_label= mkStackSaveEntryLabel args in
  vcat [
    fn_entry_label,
    text "{", nest 4 body, text "}"
   ]
 where
   body = vcat [text "Sp_adj" <> parens (int (-sp_offset)) <> semi,
                saveRegOffs reg_locs,
                text "Sp(2) = R1;",
                text "Sp(1) =" <+> int stk_args <> semi,
                text "Sp(0) = stg_gc_fun_info;",
                text "jump stg_gc_noregs;"
                ]

   std_frame_size = 3 -- the std bits of the frame. See StgRetFun in Closures.h,
                      -- and the comment on stg_fun_gc_gen in HeapStackCheck.hc.
   (reg_locs, leftovers, sp_offset) = assignRegs regstatus std_frame_size args

   -- number of words of arguments on the stack.
   stk_args = sum (map argSize leftovers) + sp_offset - std_frame_size

-- -----------------------------------------------------------------------------
-- The prologue...

main = do
  args <- getArgs
  regstatus <- case args of
                 [] -> return Registerised
                 ["-u"] -> return Unregisterised
                 _other -> do hPutStrLn stderr "syntax: genapply [-u]"
                              exitWith (ExitFailure 1)
  let the_code = vcat [
                text "// DO NOT EDIT!",
                text "// Automatically generated by GenApply.hs",
                text "",
                text "#include \"Cmm.h\"",
                text "#include \"AutoApply.h\"",
                text "",

                vcat (intersperse (text "") $ 
                   map (genApply regstatus) applyTypes),
                vcat (intersperse (text "") $ 
                   map (genStackFns regstatus) stackApplyTypes),

                vcat (intersperse (text "") $ 
                   map (genApplyFast regstatus) applyTypes),

                genStackApplyArray stackApplyTypes,
                genStackSaveArray stackApplyTypes,
                genBitmapArray stackApplyTypes,

                text ""  -- add a newline at the end of the file
            ]
  -- in
  putStr (render the_code)

-- These have been shown to cover about 99% of cases in practice...
applyTypes = [
<<<<<<< HEAD
	[V],
	[F],
	[D],
	[L],
	[X 16],
	[N],
	[P],
	[P,V],
	[P,P],
	[P,P,V],
	[P,P,P],
	[P,P,P,V],
	[P,P,P,P],
	[P,P,P,P,P],
	[P,P,P,P,P,P]
=======
        [V],
        [F],
        [D],
        [L],
        [N],
        [P],
        [P,V],
        [P,P],
        [P,P,V],
        [P,P,P],
        [P,P,P,V],
        [P,P,P,P],
        [P,P,P,P,P],
        [P,P,P,P,P,P]
>>>>>>> 270b7ce5
   ]

-- No need for V args in the stack apply cases.
-- ToDo: the stack apply and stack save code doesn't make a distinction
-- between N and P (they both live in the same register), only the bitmap
-- changes, so we could share the apply/save code between lots of cases.
--
--  NOTE: other places to change if you change stackApplyTypes:
--       - includes/rts/storage/FunTypes.h
--       - compiler/codeGen/CgCallConv.lhs: stdPattern
--       - compiler/codeGen/StgCmmLayout.hs: stdPattern
stackApplyTypes = [
<<<<<<< HEAD
	[],
	[N],
	[P],
	[F],
	[D],
	[L],
	[X 16],
	[N,N],
	[N,P],
	[P,N],
	[P,P],
	[N,N,N],
	[N,N,P],
	[N,P,N],
	[N,P,P],
	[P,N,N],
	[P,N,P],
	[P,P,N],
	[P,P,P],
	[P,P,P,P],
	[P,P,P,P,P],
	[P,P,P,P,P,P],
	[P,P,P,P,P,P,P],
	[P,P,P,P,P,P,P,P]
=======
        [],
        [N],
        [P],
        [F],
        [D],
        [L],
        [N,N],
        [N,P],
        [P,N],
        [P,P],
        [N,N,N],
        [N,N,P],
        [N,P,N],
        [N,P,P],
        [P,N,N],
        [P,N,P],
        [P,P,N],
        [P,P,P],
        [P,P,P,P],
        [P,P,P,P,P],
        [P,P,P,P,P,P],
        [P,P,P,P,P,P,P],
        [P,P,P,P,P,P,P,P]
>>>>>>> 270b7ce5
   ]

genStackFns regstatus args 
  =  genStackApply regstatus args
  $$ genStackSave regstatus args


genStackApplyArray types =
  vcat [
    text "section \"relrodata\" {",
    text "stg_ap_stack_entries:",
    text "W_ 0; W_ 0; W_ 0;", -- ARG_GEN, ARG_GEN_BIG, ARG_BCO
    vcat (map arr_ent types),
    text "}"
  ]
 where
  arr_ent ty = text "W_" <+> mkStackApplyEntryLabel ty <> semi

genStackSaveArray types =
  vcat [
    text "section \"relrodata\" {",
    text "stg_stack_save_entries:",
    text "W_ 0; W_ 0; W_ 0;", -- ARG_GEN, ARG_GEN_BIG, ARG_BCO
    vcat (map arr_ent types),
    text "}"
  ]
 where
  arr_ent ty = text "W_" <+> mkStackSaveEntryLabel ty <> semi

genBitmapArray :: [[ArgRep]] -> Doc
genBitmapArray types =
  vcat [
    text "section \"rodata\" {",
    text "stg_arg_bitmaps:",
    text "W_ 0; W_ 0; W_ 0;", -- ARG_GEN, ARG_GEN_BIG, ARG_BCO
    vcat (map gen_bitmap types),
    text "}"
  ]
  where
   gen_bitmap ty = text "W_" <+> int bitmap_val <> semi
        where bitmap_val = 
                (fromIntegral (mkBitmap ty) `shiftL` BITMAP_BITS_SHIFT)
                 .|. sum (map argSize ty)
<|MERGE_RESOLUTION|>--- conflicted
+++ resolved
@@ -26,22 +26,13 @@
 -- Argument kinds (rougly equivalent to PrimRep)
 
 data ArgRep 
-<<<<<<< HEAD
-  = N		-- non-ptr
-  | P		-- ptr
-  | V		-- void
-  | F		-- float
-  | D		-- double
-  | L		-- long (64-bit)
-  | X Int	-- vectors (n-bytes)
-=======
   = N           -- non-ptr
   | P           -- ptr
   | V           -- void
   | F           -- float
   | D           -- double
   | L           -- long (64-bit)
->>>>>>> 270b7ce5
+  | X Int	-- vectors (n-bytes)
 
 -- size of a value in *words*
 argSize :: ArgRep -> Int
@@ -827,27 +818,11 @@
 
 -- These have been shown to cover about 99% of cases in practice...
 applyTypes = [
-<<<<<<< HEAD
-	[V],
-	[F],
-	[D],
-	[L],
-	[X 16],
-	[N],
-	[P],
-	[P,V],
-	[P,P],
-	[P,P,V],
-	[P,P,P],
-	[P,P,P,V],
-	[P,P,P,P],
-	[P,P,P,P,P],
-	[P,P,P,P,P,P]
-=======
         [V],
         [F],
         [D],
         [L],
+        [X 16],
         [N],
         [P],
         [P,V],
@@ -858,7 +833,6 @@
         [P,P,P,P],
         [P,P,P,P,P],
         [P,P,P,P,P,P]
->>>>>>> 270b7ce5
    ]
 
 -- No need for V args in the stack apply cases.
@@ -871,38 +845,13 @@
 --       - compiler/codeGen/CgCallConv.lhs: stdPattern
 --       - compiler/codeGen/StgCmmLayout.hs: stdPattern
 stackApplyTypes = [
-<<<<<<< HEAD
-	[],
-	[N],
-	[P],
-	[F],
-	[D],
-	[L],
-	[X 16],
-	[N,N],
-	[N,P],
-	[P,N],
-	[P,P],
-	[N,N,N],
-	[N,N,P],
-	[N,P,N],
-	[N,P,P],
-	[P,N,N],
-	[P,N,P],
-	[P,P,N],
-	[P,P,P],
-	[P,P,P,P],
-	[P,P,P,P,P],
-	[P,P,P,P,P,P],
-	[P,P,P,P,P,P,P],
-	[P,P,P,P,P,P,P,P]
-=======
         [],
         [N],
         [P],
         [F],
         [D],
         [L],
+        [X 16],
         [N,N],
         [N,P],
         [P,N],
@@ -920,7 +869,6 @@
         [P,P,P,P,P,P],
         [P,P,P,P,P,P,P],
         [P,P,P,P,P,P,P,P]
->>>>>>> 270b7ce5
    ]
 
 genStackFns regstatus args 
